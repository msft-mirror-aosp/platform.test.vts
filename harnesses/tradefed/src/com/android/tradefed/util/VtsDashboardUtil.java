/*
 * Copyright (C) 2017 The Android Open Source Project
 *
 * Licensed under the Apache License, Version 2.0 (the "License");
 * you may not use this file except in compliance with the License.
 * You may obtain a copy of the License at
 *
 *      http://www.apache.org/licenses/LICENSE-2.0
 *
 * Unless required by applicable law or agreed to in writing, software
 * distributed under the License is distributed on an "AS IS" BASIS,
 * WITHOUT WARRANTIES OR CONDITIONS OF ANY KIND, either express or implied.
 * See the License for the specific language governing permissions and
 * limitations under the License.
 */

package com.android.tradefed.util;

import com.google.common.base.Strings;
import java.io.File;
import java.io.FileNotFoundException;
import java.io.IOException;
import java.io.FileInputStream;
import java.io.FileOutputStream;
import java.util.ArrayList;
import java.util.Base64;
import java.util.List;
import java.util.LinkedList;
import java.util.NoSuchElementException;
import java.util.Optional;
import java.util.regex.Pattern;
import java.util.regex.Matcher;

import com.android.tradefed.log.LogUtil.CLog;

import com.google.api.client.auth.oauth2.Credential;
import com.google.api.client.googleapis.auth.oauth2.GoogleCredential;
import com.google.api.client.googleapis.javanet.GoogleNetHttpTransport;
import com.google.api.client.json.jackson2.JacksonFactory;
import com.google.api.client.json.JsonFactory;

import com.android.vts.proto.VtsReportMessage.DashboardPostMessage;
import com.android.vts.proto.VtsReportMessage.TestPlanReportMessage;

import com.google.api.client.http.javanet.NetHttpTransport;

/**
 * Uploads the VTS test plan execution result to the web DB using a RESTful API and an OAuth2
 * credential kept in a json file.
 */
public class VtsDashboardUtil {
    private static final String PLUS_ME = "https://www.googleapis.com/auth/plus.me";
    private static final int BASE_TIMEOUT_MSECS = 1000 * 60;
    private static VtsVendorConfigFileUtil mConfigReader;
    private static final IRunUtil mRunUtil = new RunUtil();
    private static VtsDashboardApiTransport vtsDashboardApiTransport;

    public VtsDashboardUtil(VtsVendorConfigFileUtil configReader) {
        mConfigReader = configReader;
        String apiUrl = mConfigReader.GetVendorConfigVariable("dashboard_api_host_url");
        vtsDashboardApiTransport = new VtsDashboardApiTransport(new NetHttpTransport(), apiUrl);
    }

    /**
     * Returns an OAuth2 token string obtained using a service account json keyfile.
     *
     * Uses the service account keyfile located at config variable 'service_key_json_path'
     * to request an OAuth2 token.
     */
    private String GetToken() {
        String keyFilePath;
        try {
            keyFilePath = mConfigReader.GetVendorConfigVariable("service_key_json_path");
        } catch (NoSuchElementException e) {
            return null;
        }

        JsonFactory jsonFactory = JacksonFactory.getDefaultInstance();
        Credential credential = null;
        try {
            List<String> listStrings = new LinkedList<>();
            listStrings.add(PLUS_ME);
            credential = GoogleCredential.fromStream(new FileInputStream(keyFilePath))
                                 .createScoped(listStrings);
            credential.refreshToken();
            return credential.getAccessToken();
        } catch (FileNotFoundException e) {
            CLog.e(String.format("Service key file %s doesn't exist.", keyFilePath));
        } catch (IOException e) {
            CLog.e(String.format("Can't read the service key file, %s", keyFilePath));
        }
        return null;
    }

    /**
     * Uploads the given message to the web DB.
     *
     * @param message, DashboardPostMessage that keeps the result to upload.
     */
    public void Upload(DashboardPostMessage message) {
<<<<<<< HEAD
        String token = GetToken();
        if (token == null) {
            CLog.d("Token is not available for DashboardPostMessage.");
            return;
        }
        message.setAccessToken(token);
=======
        String dashboardCurlCommand =
                mConfigReader.GetVendorConfigVariable("dashboard_use_curl_command");
        Optional<String> dashboardCurlCommandOpt = Optional.of(dashboardCurlCommand);
        Boolean curlCommandCheck = Boolean.parseBoolean(dashboardCurlCommandOpt.orElse("false"));
        message.setAccessToken(GetToken());
        String messageFilePath = "";
>>>>>>> 152fb4b8
        try {
            messageFilePath = WriteToTempFile(
                    Base64.getEncoder().encodeToString(message.toByteArray()).getBytes());
        } catch (IOException e) {
            CLog.e("Couldn't write a proto message to a temp file.");
        } catch (NullPointerException e) {
            CLog.e("Couldn't serialize proto message.");
        }

        if (Strings.isNullOrEmpty(messageFilePath)) {
            CLog.e("Couldn't get the MessageFilePath.");
        } else {
            if (curlCommandCheck) {
                CurlUpload(messageFilePath);
            } else {
                Upload(messageFilePath);
            }
        }
    }

    /**
     * Uploads the given message file path to the web DB using google http java api library.
     *
     * @param messageFilePath, DashboardPostMessage file path that keeps the result to upload.
     */
    public Boolean Upload(String messageFilePath) {
        try {
            String response = vtsDashboardApiTransport.postFile(
                    "/api/datastore", "application/octet-stream", messageFilePath);
            CLog.d(String.format("Upload Result : %s", response));
            return true;
        } catch (IOException e) {
            CLog.e("Error occurred on uploading dashboard message file!");
            CLog.e( e.getLocalizedMessage() );
            return false;
        }
    }

    /**
     * Uploads the given message file path to the web DB using curl command.
     *
     * @param messageFilePath, DashboardPostMessage file path that keeps the result to upload.
     */
    @Deprecated
    public void CurlUpload(String messageFilePath) {
        try {
            String commandTemplate =
                    mConfigReader.GetVendorConfigVariable("dashboard_post_command");
            commandTemplate = commandTemplate.replace("{path}", messageFilePath);
            // removes ', while keeping any substrings quoted by "".
            commandTemplate = commandTemplate.replace("'", "");
            CLog.d(String.format("Upload command: %s", commandTemplate));
            List<String> commandList = new ArrayList<String>();
            Matcher matcher = Pattern.compile("([^\"]\\S*|\".+?\")\\s*").matcher(commandTemplate);
            while (matcher.find()) {
                commandList.add(matcher.group(1));
            }
            CommandResult c = mRunUtil.runTimedCmd(BASE_TIMEOUT_MSECS * 3,
                    (String[]) commandList.toArray(new String[commandList.size()]));
            if (c == null || c.getStatus() != CommandStatus.SUCCESS) {
                CLog.e("Uploading the test plan execution result to GAE DB faiied.");
                CLog.e("Stdout: %s", c.getStdout());
                CLog.e("Stderr: %s", c.getStderr());
            }
            FileUtil.deleteFile(new File(messageFilePath));
        } catch (NoSuchElementException e) {
            CLog.e("dashboard_post_command unspecified in vendor config.");
        }
    }

    /**
     * Simple wrapper to write data to a temp file.
     *
     * @param data, actual data to write to a file.
     * @throws IOException
     */
    private String WriteToTempFile(byte[] data) throws IOException {
        File tempFile = File.createTempFile("tempfile", ".tmp");
        String filePath = tempFile.getAbsolutePath();
        FileOutputStream out = new FileOutputStream(filePath);
        out.write(data);
        out.close();
        return filePath;
    }
}<|MERGE_RESOLUTION|>--- conflicted
+++ resolved
@@ -98,21 +98,12 @@
      * @param message, DashboardPostMessage that keeps the result to upload.
      */
     public void Upload(DashboardPostMessage message) {
-<<<<<<< HEAD
-        String token = GetToken();
-        if (token == null) {
-            CLog.d("Token is not available for DashboardPostMessage.");
-            return;
-        }
-        message.setAccessToken(token);
-=======
         String dashboardCurlCommand =
                 mConfigReader.GetVendorConfigVariable("dashboard_use_curl_command");
         Optional<String> dashboardCurlCommandOpt = Optional.of(dashboardCurlCommand);
         Boolean curlCommandCheck = Boolean.parseBoolean(dashboardCurlCommandOpt.orElse("false"));
         message.setAccessToken(GetToken());
         String messageFilePath = "";
->>>>>>> 152fb4b8
         try {
             messageFilePath = WriteToTempFile(
                     Base64.getEncoder().encodeToString(message.toByteArray()).getBytes());
