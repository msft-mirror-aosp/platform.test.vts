/*
 * Copyright (C) 2016 The Android Open Source Project
 *
 * Licensed under the Apache License, Version 2.0 (the "License");
 * you may not use this file except in compliance with the License.
 * You may obtain a copy of the License at
 *
 *      http://www.apache.org/licenses/LICENSE-2.0
 *
 * Unless required by applicable law or agreed to in writing, software
 * distributed under the License is distributed on an "AS IS" BASIS,
 * WITHOUT WARRANTIES OR CONDITIONS OF ANY KIND, either express or implied.
 * See the License for the specific language governing permissions and
 * limitations under the License.
 */
package com.android.tradefed.testtype;

import com.android.ddmlib.Log.LogLevel;
import com.android.ddmlib.testrunner.ITestRunListener;
import com.android.ddmlib.testrunner.TestIdentifier;
import com.android.tradefed.log.LogUtil.CLog;

import org.json.JSONArray;
import org.json.JSONException;
import org.json.JSONObject;

import java.text.ParseException;
import java.text.SimpleDateFormat;
import java.util.ArrayList;
import java.util.Collection;
import java.util.Collections;
import java.util.Date;
import java.util.HashMap;
import java.util.Iterator;
import java.util.Map;
import java.util.Map.Entry;

/**
 * Interprets the output of tests run with Python's unit test framework and translates it into
 * calls on a series of {@link ITestRunListener}s. Output from these tests follows this
 * EBNF grammar:
 */
public class VtsMultiDeviceTestResultParser {

    // Parser state
    String[] mAllLines;
    String mCurrentLine;
    int mLineNum;
    ParserState mCurrentParseState = ParserState.TEST_CASE_ENTRY;

    // Current test state
    String mTestClass;
    TestIdentifier mCurrentTestId;
    String mCurrentTraceback;
    long mTotalElapsedTime = 0;

    // General state
    private Map<TestIdentifier, String> mTestResultCache;
    private final Collection<ITestRunListener> mListeners;
    private String mRunName = null;
    private String mCurrentTestName = null;
    private int mTotalTestCount = 0;

    // Variables to keep track of state for unit test
    private int mNumTestsRun = 0;
    private int mNumTestsExpected = 1;

    // Constant tokens that appear in the result grammar.
    static final String CASE_OK = "ok";
    static final String RUN_OK = "OK";
    static final String RUN_FAILED = "FAILED";
    static final String TEST_CASE = "[Test Case]";
    static final String PASS = "PASS";
    static final String FAIL = "FAIL";
    static final String TIMEOUT = "TIMEOUT";
    static final String SKIP = "SKIP";
    static final String ERROR = "ERROR";
    static final String END_PATTERN = "<==========";
    static final String BEGIN_PATTERN = "==========>";

    // constants for parsing json file
    static final String RESULTS = "Results";
    static final String BEGIN_TIME = "Begin Time";
    static final String DETAILS = "Details";
    static final String TABLES = "Tables";
    static final String END_TIME = "End Time";
    static final String TEST_CLASS = "Test Class";
    static final String TEST_NAME = "Test Name";
    static final String RESULT = "Result";

    // default message for test failure
    static final String UNKNOWN_ERROR = "Unknown error.";
    static final String UNKNOWN_FAILURE = "Unknown failure.";
    static final String UNKNOWN_TIMEOUT = "Unknown timeout.";

    // Enumeration for parser state.
    static enum ParserState {
        TEST_CASE_ENTRY,
        COMPLETE,
        TEST_RUN
    }

    private class PythonUnitTestParseException extends Exception {
        public PythonUnitTestParseException(String reason) {
            super(reason);
        }
    }

    public VtsMultiDeviceTestResultParser(ITestRunListener listener,
            String runName) {
        mListeners = new ArrayList<ITestRunListener>(1);
        mListeners.add(listener);
        mRunName = runName;
        mTestResultCache = new HashMap<>();
    }

    public void processNewLines(String[] lines) {
        init(lines);

        // extract the test class name if pattern matches for the first line
        String[] toks = mCurrentLine.split(" ");
        if (toks.length < 3 || !toks[toks.length - 1].equals(END_PATTERN) || !toks[toks.length - 3].
                equals(BEGIN_PATTERN)) {
            try {
                parseError(BEGIN_PATTERN);
            } catch (PythonUnitTestParseException e) {
                e.printStackTrace();
            }
        } else {
            mTestClass = toks[toks.length - 2];
        }

        // parse all lines
        for (String line : lines) {
            if (line.length() == 0 || !line.contains(TEST_CASE)) {
                continue;
            }
            mCurrentLine = line;
            try {
                parse();
            } catch (PythonUnitTestParseException e) {
                e.printStackTrace();
            }
        }

        // current state should not be in TEST_RUN state; if it's then mark for timeout.
        if (mCurrentParseState.equals(ParserState.TEST_RUN)) {
            markTestTimeout();
        }
        summary(lines);
        completeTestRun();
        mNumTestsRun++;
    }

    /**
     * Called by parent when adb session is complete.
     */
    public void done() {
        if (mNumTestsRun < mNumTestsExpected) {
            handleTestRunFailed(String.format("Test run failed. Expected %d tests, received %d",
                    mNumTestsExpected, mNumTestsRun));
        }
    }

    /**
     * Process an instrumentation run failure
     *
     * @param errorMsg The message to output about the nature of the error
     */
    private void handleTestRunFailed(String errorMsg) {
        errorMsg = (errorMsg == null ? "Unknown error" : errorMsg);
        CLog.e(String.format("Test run failed: %s", errorMsg));

        Map<String, String> emptyMap = Collections.emptyMap();
        for (ITestRunListener listener : mListeners) {
            listener.testFailed(mCurrentTestId, FAIL);
            listener.testEnded(mCurrentTestId, emptyMap);
        }

        // Report the test run failed
        for (ITestRunListener listener : mListeners) {
            listener.testRunFailed(errorMsg);
        }
    }

    void init(String[] lines) {
        mAllLines = lines;
        mLineNum = 0;
        mCurrentLine = mAllLines[0];
    }

    /**
     * This method parses individual lines and calls functions based on the parsing state.
     * @throws PythonUnitTestParseException
     */
    void parse() throws PythonUnitTestParseException {
        try {
            switch(mCurrentParseState) {
                case TEST_CASE_ENTRY:
                    registerTest();
                    mCurrentParseState = ParserState.TEST_RUN;
                    break;
                case TEST_RUN:
                    if (testRun()) {
                        mCurrentParseState = ParserState.COMPLETE;
                    } else {
                        // incomplete test due to timeout.
                        mCurrentParseState = ParserState.TEST_CASE_ENTRY;
                        parse();
                    }
                    break;
                case COMPLETE:
                    mCurrentParseState = ParserState.TEST_CASE_ENTRY;
                    parse();
                    break;
                default:
                    break;
            }
        } catch (ArrayIndexOutOfBoundsException e) {
            CLog.d("Underlying error in testResult: " + e);
            throw new PythonUnitTestParseException("FailMessage");
        }
    }

    /**
     * This is called whenever the parser state is {@link ParserState#TEST_RUN}
     */
    private boolean testRun() {
        // process the test case
        String[] toks = mCurrentLine.split(" ");
        // check the last token
        String lastToken = toks[toks.length - 1];
        if (lastToken.equals(PASS)){
            markTestSuccess();
            return true;
        } else if (lastToken.equals(FAIL)){
            markTestFailure();
            return true;
        } else if (lastToken.equals(SKIP)){
            // SKIP is not a recognized test type in TradeFed.
            return true;
        } else {
            markTestTimeout();
            return false;
        }
    }

    /**
     * This method is called when parser is at {@link ParserState#TEST_CASE_ENTRY}} stage and
     * this registers a new test case.
     */
    private void registerTest() {
        // process the test case
        String[] toks = mCurrentLine.split(" ");
        mCurrentTestName = toks[toks.length - 1];
        mCurrentTestId = new TestIdentifier(mTestClass, mCurrentTestName);
        mTotalTestCount++;
    }
    /**
     * Called at the end of the parsing to calculate the {@link #mTotalElapsedTime}
     *
     * @param lines The corresponding logs.
     */
    void summary(String[] lines) {
        if (lines == null || lines.length == 0) {
            mTotalElapsedTime = 0;
            return;
        }

        Date startDate = getDate(lines, true);
        Date endDate = getDate(lines, false);

        if (startDate == null || endDate == null) {
            mTotalElapsedTime = 0;
            return;
        }
        mTotalElapsedTime = endDate.getTime() - startDate.getTime();
    }

    /**
     * Return the time in milliseconds to calculate the time elapsed in a particular test.
     *
     * @param lines The logs that need to be parsed.
     * @param calculateStartDate flag which is true if we need to calculate start date.
     * @return {Date} the start and end time corresponding to a test.
     */
    private Date getDate(String[] lines, boolean calculateStartDate) {
        Date date = null;
        int begin = calculateStartDate ? 0 : lines.length - 1;
        int diff = calculateStartDate ? 1 : -1;

        for (int index = begin; index >= 0 && index < lines.length; index += diff) {
            lines[index].trim();
            String[] toks = lines[index].split(" ");

            // set the start time from the first line
            // the loop should continue if exception occurs, else it can break
            if (toks.length < 3) {
                continue;
            }
            String time = toks[2];
            SimpleDateFormat sdf = new SimpleDateFormat("HH:mm:ss.SSS");
            try {
                date = sdf.parse(time);
            } catch (ParseException e) {
                continue;
            }
            break;
        }
        return date;
    }

    boolean completeTestRun() {
        for (ITestRunListener listener: mListeners) {
            // do testRunStarted
            listener.testRunStarted(mCurrentTestName, mTotalTestCount);

            // mark each test passed or failed
            for (Entry<TestIdentifier, String> test : mTestResultCache.entrySet()) {
                listener.testStarted(test.getKey());
                if (test.getValue() == PASS) {
                    listener.testEnded(test.getKey(), Collections.<String, String>emptyMap());
                } else if (test.getValue() == TIMEOUT) {
                    listener.testFailed(test.getKey(), test.getValue());
                } else if (test.getValue() == SKIP) {
                    listener.testAssumptionFailure(test.getKey(), test.getValue());
                } else {
                    listener.testFailed(test.getKey(), test.getValue());
                }
            }
            listener.testRunEnded(mTotalElapsedTime, Collections.<String, String>emptyMap());
        }
        return true;
    }

    private static void printJsonTable(String name, JSONArray table) throws JSONException {
        ArrayList<Integer> columnLength = new ArrayList<Integer>();
        for (int rowIndex = 0; rowIndex < table.length(); rowIndex++) {
            JSONArray row = table.getJSONArray(rowIndex);
            for (int colIndex = 0; colIndex < row.length(); colIndex++) {
                if (columnLength.size() == colIndex) {
                    columnLength.add(1);
                }
                if (!row.isNull(colIndex)) {
                    int len = row.getString(colIndex).length();
                    if (columnLength.get(colIndex) < len) {
                        columnLength.set(colIndex, len);
                    }
                }
            }
        }
        StringBuilder sb = new StringBuilder(name + "\n");
        for (int rowIndex = 0; rowIndex < table.length(); rowIndex++) {
            JSONArray row = table.getJSONArray(rowIndex);
            for (int colIndex = 0; colIndex < row.length(); colIndex++) {
                String cell = row.isNull(colIndex) ? "" : row.getString(colIndex);
                if (colIndex > 0) {
                    sb.append("  ");
                }
                int padLength = columnLength.get(colIndex) - cell.length();
                for (int padCount = 0; padCount < padLength; padCount++) {
                    sb.append(" ");
                }
                sb.append(cell);
            }
            sb.append("\n");
        }
        CLog.logAndDisplay(LogLevel.INFO, sb.toString());
    }

    /**
     * This method parses the json object and summarizes the test result through listener.
     * @param object
     * @throws RuntimeException
     */
    public void processJsonFile(JSONObject object) throws RuntimeException{
        long beginTime = -1, endTime = -1;
        JSONArray results = null;

        try {
            results = object.getJSONArray(RESULTS);
            for (ITestRunListener listener: mListeners) {
                if (results == null || results.length() < 1) {
                    CLog.e("JSONArray is null.");
                    continue;
                }
                // calculate test run time
                beginTime = (long) results.getJSONObject(0).get(BEGIN_TIME);
                endTime = (long) results.getJSONObject(results.length() - 1).get(END_TIME);

                // do testRunStarted
                listener.testRunStarted((String) results.getJSONObject(0).get(TEST_CLASS),
                        results.length());

                for (int index = 0; index < results.length(); index++) {
                    JSONObject resultObject = results.getJSONObject(index);
                    String result = (String) resultObject.get(RESULT);
                    String testClass = (String) resultObject.get(TEST_CLASS);
                    String testName = (String) resultObject.get(TEST_NAME);
                    String details =
                            resultObject.isNull(DETAILS) ? "" : resultObject.getString(DETAILS);

                    // mark test started
                    TestIdentifier testIdentifier = new TestIdentifier(testClass, testName);
                    listener.testStarted(testIdentifier);

                    switch (result) {
                        case ERROR:
                            /* Error is reported by the VTS runner when an unexpected exception
                               happened during test execution. It could be due to: a framework bug,
                               an unhandled I/O, a TCP error, or a bug in test module or template
                               execution code. Error thus does not necessarily indicate a test
                               failure or a bug in device implementation. Since error is not yet
                               recognized in TF, it is converted to FAIL. */
                            listener.testFailed(
                                    testIdentifier, details.isEmpty() ? UNKNOWN_ERROR : details);
                            break;
                        case PASS :
                            listener.testEnded(testIdentifier, Collections.<String, String>emptyMap());
                            break;
                        case TIMEOUT :
                            /* Timeout is not recognized in TF. Use FAIL instead. */
                            listener.testFailed(
                                    testIdentifier, details.isEmpty() ? UNKNOWN_TIMEOUT : details);
                            break;
                        case SKIP :
                            /* Skip is not recognized in TF */
                            break;
                        case FAIL:
                            /* Indicates a test failure. */
                            listener.testFailed(
                                    testIdentifier, details.isEmpty() ? UNKNOWN_FAILURE : details);
                        default:
                            break;
                    }
                    if (!resultObject.isNull(TABLES)) {
                        JSONObject tables = resultObject.getJSONObject(TABLES);
                        Iterator<String> iter = tables.keys();
                        while (iter.hasNext()) {
                            String key = iter.next();
                            printJsonTable(key, tables.getJSONArray(key));
                        }
                    }
<<<<<<< HEAD
=======
                }

                if (!object.isNull(CLASS_ERRORS)) {
                    listener.testRunFailed(object.getString(CLASS_ERRORS));
>>>>>>> b9a44265
                }
                listener.testRunEnded(endTime - beginTime, Collections.<String, String>emptyMap());
            }
        } catch (JSONException e) {
            CLog.e("Exception occurred: %s", e);
        }
    }

    /**
     * This is called whenever the program encounters unexpected tokens in parsing.
     *
     * @param expected The string that was expected.
     * @throws PythonUnitTestParseException
     */
    private void parseError(String expected)
            throws PythonUnitTestParseException {
        throw new PythonUnitTestParseException(
                String.format("Expected \"%s\" on line %d, found %s instead",
                        expected, mLineNum + 1, mCurrentLine));
    }

    private void markTestSuccess() {
        mTestResultCache.put(mCurrentTestId, PASS);
    }

    private void markTestFailure() {
        mTestResultCache.put(mCurrentTestId, FAIL);
    }

    /**
     * This method is called whenever the current test doesn't finish as expected and runs out
     * of time.
     */
    private void markTestTimeout() {
        mTestResultCache.put(mCurrentTestId, TIMEOUT);
    }

    public boolean isCancelled() {
        return false;
    }
}<|MERGE_RESOLUTION|>--- conflicted
+++ resolved
@@ -87,6 +87,7 @@
     static final String TEST_CLASS = "Test Class";
     static final String TEST_NAME = "Test Name";
     static final String RESULT = "Result";
+    static final String CLASS_ERRORS = "Class Errors";
 
     // default message for test failure
     static final String UNKNOWN_ERROR = "Unknown error.";
@@ -441,13 +442,10 @@
                             printJsonTable(key, tables.getJSONArray(key));
                         }
                     }
-<<<<<<< HEAD
-=======
                 }
 
                 if (!object.isNull(CLASS_ERRORS)) {
                     listener.testRunFailed(object.getString(CLASS_ERRORS));
->>>>>>> b9a44265
                 }
                 listener.testRunEnded(endTime - beginTime, Collections.<String, String>emptyMap());
             }
