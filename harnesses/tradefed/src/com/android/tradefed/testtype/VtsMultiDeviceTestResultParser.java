/*
 * Copyright (C) 2016 The Android Open Source Project
 *
 * Licensed under the Apache License, Version 2.0 (the "License");
 * you may not use this file except in compliance with the License.
 * You may obtain a copy of the License at
 *
 *      http://www.apache.org/licenses/LICENSE-2.0
 *
 * Unless required by applicable law or agreed to in writing, software
 * distributed under the License is distributed on an "AS IS" BASIS,
 * WITHOUT WARRANTIES OR CONDITIONS OF ANY KIND, either express or implied.
 * See the License for the specific language governing permissions and
 * limitations under the License.
 */
package com.android.tradefed.testtype;

import com.android.ddmlib.Log.LogLevel;
import com.android.ddmlib.testrunner.ITestRunListener;
import com.android.tradefed.log.LogUtil.CLog;
import com.android.tradefed.result.ITestLifeCycleReceiver;
import com.android.tradefed.result.TestDescription;

import org.json.JSONArray;
import org.json.JSONException;
import org.json.JSONObject;

import java.text.ParseException;
import java.text.SimpleDateFormat;
import java.util.ArrayList;
import java.util.Collection;
import java.util.Collections;
import java.util.Date;
import java.util.HashMap;
import java.util.Iterator;
import java.util.Map;
import java.util.Map.Entry;

/**
 * Interprets the output of tests run with Python's unit test framework and translates it into
 * calls on a series of {@link ITestRunListener}s. Output from these tests follows this
 * EBNF grammar:
 */
public class VtsMultiDeviceTestResultParser {

    // Parser state
    String[] mAllLines;
    String mCurrentLine;
    int mLineNum;
    ParserState mCurrentParseState = ParserState.TEST_CASE_ENTRY;

    // Current test state
    String mTestClass;
    TestDescription mCurrentTestId;
    String mCurrentTraceback;
    long mTotalElapsedTime = 0;

    // General state
    private Map<TestDescription, String> mTestResultCache;
    private final Collection<ITestLifeCycleReceiver> mListeners;
    private String mRunName = null;
    private String mCurrentTestName = null;
    private int mTotalTestCount = 0;

    // Variables to keep track of state for unit test
    private int mNumTestsRun = 0;
    private int mNumTestsExpected = 1;

    // Constant tokens that appear in the result grammar.
    static final String CASE_OK = "ok";
    static final String RUN_OK = "OK";
    static final String RUN_FAILED = "FAILED";
    static final String TEST_CASE = "[Test Case]";
    static final String PASS = "PASS";
    static final String FAIL = "FAIL";
    static final String TIMEOUT = "TIMEOUT";
    static final String SKIP = "SKIP";
    static final String ERROR = "ERROR";
    static final String END_PATTERN = "<==========";
    static final String BEGIN_PATTERN = "==========>";

    // constants for parsing json file
    static final String RESULTS = "Results";
    static final String BEGIN_TIME = "Begin Time";
    static final String DETAILS = "Details";
    static final String TABLES = "Tables";
    static final String END_TIME = "End Time";
    static final String TEST_CLASS = "Test Class";
    static final String TEST_NAME = "Test Name";
    static final String RESULT = "Result";

    // default message for test failure
    static final String UNKNOWN_ERROR = "Unknown error.";
    static final String UNKNOWN_FAILURE = "Unknown failure.";
    static final String UNKNOWN_TIMEOUT = "Unknown timeout.";

    // Enumeration for parser state.
    static enum ParserState {
        TEST_CASE_ENTRY,
        COMPLETE,
        TEST_RUN
    }

    private class PythonUnitTestParseException extends Exception {
        public PythonUnitTestParseException(String reason) {
            super(reason);
        }
    }

    public VtsMultiDeviceTestResultParser(ITestLifeCycleReceiver listener, String runName) {
        mListeners = new ArrayList<>(1);
        mListeners.add(listener);
        mRunName = runName;
        mTestResultCache = new HashMap<>();
    }

    public void processNewLines(String[] lines) {
        init(lines);

        // extract the test class name if pattern matches for the first line
        String[] toks = mCurrentLine.split(" ");
        if (toks.length < 3 || !toks[toks.length - 1].equals(END_PATTERN) || !toks[toks.length - 3].
                equals(BEGIN_PATTERN)) {
            try {
                parseError(BEGIN_PATTERN);
            } catch (PythonUnitTestParseException e) {
                e.printStackTrace();
            }
        } else {
            mTestClass = toks[toks.length - 2];
        }

        // parse all lines
        for (String line : lines) {
            if (line.length() == 0 || !line.contains(TEST_CASE)) {
                continue;
            }
            mCurrentLine = line;
            try {
                parse();
            } catch (PythonUnitTestParseException e) {
                e.printStackTrace();
            }
        }

        // current state should not be in TEST_RUN state; if it's then mark for timeout.
        if (mCurrentParseState.equals(ParserState.TEST_RUN)) {
            markTestTimeout();
        }
        summary(lines);
        completeTestRun();
        mNumTestsRun++;
    }

    /**
     * Called by parent when adb session is complete.
     */
    public void done() {
        if (mNumTestsRun < mNumTestsExpected) {
            handleTestRunFailed(String.format("Test run failed. Expected %d tests, received %d",
                    mNumTestsExpected, mNumTestsRun));
        }
    }

    /**
     * Process an instrumentation run failure
     *
     * @param errorMsg The message to output about the nature of the error
     */
    private void handleTestRunFailed(String errorMsg) {
        errorMsg = (errorMsg == null ? "Unknown error" : errorMsg);
        CLog.e(String.format("Test run failed: %s", errorMsg));

        Map<String, String> emptyMap = Collections.emptyMap();
        for (ITestLifeCycleReceiver listener : mListeners) {
            listener.testFailed(mCurrentTestId, FAIL);
            listener.testEnded(mCurrentTestId, emptyMap);
        }

        // Report the test run failed
        for (ITestLifeCycleReceiver listener : mListeners) {
            listener.testRunFailed(errorMsg);
        }
    }

    void init(String[] lines) {
        mAllLines = lines;
        mLineNum = 0;
        mCurrentLine = mAllLines[0];
    }

    /**
     * This method parses individual lines and calls functions based on the parsing state.
     * @throws PythonUnitTestParseException
     */
    void parse() throws PythonUnitTestParseException {
        try {
            switch(mCurrentParseState) {
                case TEST_CASE_ENTRY:
                    registerTest();
                    mCurrentParseState = ParserState.TEST_RUN;
                    break;
                case TEST_RUN:
                    if (testRun()) {
                        mCurrentParseState = ParserState.COMPLETE;
                    } else {
                        // incomplete test due to timeout.
                        mCurrentParseState = ParserState.TEST_CASE_ENTRY;
                        parse();
                    }
                    break;
                case COMPLETE:
                    mCurrentParseState = ParserState.TEST_CASE_ENTRY;
                    parse();
                    break;
                default:
                    break;
            }
        } catch (ArrayIndexOutOfBoundsException e) {
            CLog.d("Underlying error in testResult: " + e);
            throw new PythonUnitTestParseException("FailMessage");
        }
    }

    /**
     * This is called whenever the parser state is {@link ParserState#TEST_RUN}
     */
    private boolean testRun() {
        // process the test case
        String[] toks = mCurrentLine.split(" ");
        // check the last token
        String lastToken = toks[toks.length - 1];
        if (lastToken.equals(PASS)){
            markTestSuccess();
            return true;
        } else if (lastToken.equals(FAIL)){
            markTestFailure();
            return true;
        } else if (lastToken.equals(SKIP)){
            // SKIP is not a recognized test type in TradeFed.
            return true;
        } else {
            markTestTimeout();
            return false;
        }
    }

    /**
     * This method is called when parser is at {@link ParserState#TEST_CASE_ENTRY}} stage and
     * this registers a new test case.
     */
    private void registerTest() {
        // process the test case
        String[] toks = mCurrentLine.split(" ");
        mCurrentTestName = toks[toks.length - 1];
        mCurrentTestId = new TestDescription(mTestClass, mCurrentTestName);
        mTotalTestCount++;
    }
    /**
     * Called at the end of the parsing to calculate the {@link #mTotalElapsedTime}
     *
     * @param lines The corresponding logs.
     */
    void summary(String[] lines) {
        if (lines == null || lines.length == 0) {
            mTotalElapsedTime = 0;
            return;
        }

        Date startDate = getDate(lines, true);
        Date endDate = getDate(lines, false);

        if (startDate == null || endDate == null) {
            mTotalElapsedTime = 0;
            return;
        }
        mTotalElapsedTime = endDate.getTime() - startDate.getTime();
    }

    /**
     * Return the time in milliseconds to calculate the time elapsed in a particular test.
     *
     * @param lines The logs that need to be parsed.
     * @param calculateStartDate flag which is true if we need to calculate start date.
     * @return {Date} the start and end time corresponding to a test.
     */
    private Date getDate(String[] lines, boolean calculateStartDate) {
        Date date = null;
        int begin = calculateStartDate ? 0 : lines.length - 1;
        int diff = calculateStartDate ? 1 : -1;

        for (int index = begin; index >= 0 && index < lines.length; index += diff) {
            lines[index].trim();
            String[] toks = lines[index].split(" ");

            // set the start time from the first line
            // the loop should continue if exception occurs, else it can break
            if (toks.length < 3) {
                continue;
            }
            String time = toks[2];
            SimpleDateFormat sdf = new SimpleDateFormat("HH:mm:ss.SSS");
            try {
                date = sdf.parse(time);
            } catch (ParseException e) {
                continue;
            }
            break;
        }
        return date;
    }

    boolean completeTestRun() {
        for (ITestLifeCycleReceiver listener : mListeners) {
            // do testRunStarted
            listener.testRunStarted(mCurrentTestName, mTotalTestCount);

            // mark each test passed or failed
            for (Entry<TestDescription, String> test : mTestResultCache.entrySet()) {
                listener.testStarted(test.getKey());
                if (test.getValue() == PASS) {
                    listener.testEnded(test.getKey(), Collections.<String, String>emptyMap());
                } else if (test.getValue() == TIMEOUT) {
                    listener.testFailed(test.getKey(), test.getValue());
                    // Always call testEnded at the end of the test case
                    listener.testEnded(test.getKey(), Collections.emptyMap());
                } else if (test.getValue() == SKIP) {
                    listener.testAssumptionFailure(test.getKey(), test.getValue());
                    // Always call testEnded at the end of the test case
                    listener.testEnded(test.getKey(), Collections.emptyMap());
                } else {
                    listener.testFailed(test.getKey(), test.getValue());
                    // Always call testEnded at the end of the test case
                    listener.testEnded(test.getKey(), Collections.emptyMap());
                }
            }
            listener.testRunEnded(mTotalElapsedTime, Collections.<String, String>emptyMap());
        }
        return true;
    }

    private static void printJsonTable(String name, JSONArray table) throws JSONException {
        ArrayList<Integer> columnLength = new ArrayList<Integer>();
        for (int rowIndex = 0; rowIndex < table.length(); rowIndex++) {
            JSONArray row = table.getJSONArray(rowIndex);
            for (int colIndex = 0; colIndex < row.length(); colIndex++) {
                if (columnLength.size() == colIndex) {
                    columnLength.add(1);
                }
                if (!row.isNull(colIndex)) {
                    int len = row.getString(colIndex).length();
                    if (columnLength.get(colIndex) < len) {
                        columnLength.set(colIndex, len);
                    }
                }
            }
        }
        StringBuilder sb = new StringBuilder(name + "\n");
        for (int rowIndex = 0; rowIndex < table.length(); rowIndex++) {
            JSONArray row = table.getJSONArray(rowIndex);
            for (int colIndex = 0; colIndex < row.length(); colIndex++) {
                String cell = row.isNull(colIndex) ? "" : row.getString(colIndex);
                if (colIndex > 0) {
                    sb.append("  ");
                }
                int padLength = columnLength.get(colIndex) - cell.length();
                for (int padCount = 0; padCount < padLength; padCount++) {
                    sb.append(" ");
                }
                sb.append(cell);
            }
            sb.append("\n");
        }
        CLog.d("JSON table: %s", sb.toString());
    }

    /**
     * This method parses the json object and summarizes the test result through listener.
     * @param object
     * @throws RuntimeException
     */
    public void processJsonFile(JSONObject object) throws RuntimeException{
        long beginTime = -1, endTime = -1;
        JSONArray results = null;

        try {
            results = object.getJSONArray(RESULTS);
            for (ITestLifeCycleReceiver listener : mListeners) {
                if (results == null || results.length() < 1) {
                    CLog.e("JSONArray is null.");
                    continue;
                }
                // calculate test run time
                beginTime = (long) results.getJSONObject(0).get(BEGIN_TIME);
                endTime = (long) results.getJSONObject(results.length() - 1).get(END_TIME);

                // do testRunStarted
                listener.testRunStarted((String) results.getJSONObject(0).get(TEST_CLASS),
                        results.length());

                for (int index = 0; index < results.length(); index++) {
                    JSONObject resultObject = results.getJSONObject(index);
                    String result = (String) resultObject.get(RESULT);
                    String testClass = (String) resultObject.get(TEST_CLASS);
                    String testName = (String) resultObject.get(TEST_NAME);
                    String details =
                            resultObject.isNull(DETAILS) ? "" : resultObject.getString(DETAILS);

                    // mark test started
                    TestDescription TestDescription = new TestDescription(testClass, testName);
                    listener.testStarted(TestDescription);

                    switch (result) {
                        case ERROR:
                            /* Error is reported by the VTS runner when an unexpected exception
                               happened during test execution. It could be due to: a framework bug,
                               an unhandled I/O, a TCP error, or a bug in test module or template
                               execution code. Error thus does not necessarily indicate a test
                               failure or a bug in device implementation. Since error is not yet
                               recognized in TF, it is converted to FAIL. */
                            listener.testFailed(
                                    TestDescription, details.isEmpty() ? UNKNOWN_ERROR : details);
                            // Always call testEnded at the end of the test case
<<<<<<< HEAD
                            listener.testEnded(TestDescription, Collections.emptyMap());
=======
                            listener.testEnded(testIdentifier, Collections.emptyMap());
                            break;
>>>>>>> 46ce58c6
                        case PASS :
                            listener.testEnded(
                                    TestDescription, Collections.<String, String>emptyMap());
                            break;
                        case TIMEOUT :
                            /* Timeout is not recognized in TF. Use FAIL instead. */
                            listener.testFailed(
                                    TestDescription, details.isEmpty() ? UNKNOWN_TIMEOUT : details);
                            // Always call testEnded at the end of the test case
                            listener.testEnded(TestDescription, Collections.emptyMap());
                            break;
                        case SKIP :
                            /* Skip is not recognized in TF */
                            break;
                        case FAIL:
                            /* Indicates a test failure. */
                            listener.testFailed(
                                    TestDescription, details.isEmpty() ? UNKNOWN_FAILURE : details);
                            // Always call testEnded at the end of the test case
                            listener.testEnded(TestDescription, Collections.emptyMap());
                        default:
                            break;
                    }
                    if (!resultObject.isNull(TABLES)) {
                        JSONObject tables = resultObject.getJSONObject(TABLES);
                        Iterator<String> iter = tables.keys();
                        while (iter.hasNext()) {
                            String key = iter.next();
                            printJsonTable(key, tables.getJSONArray(key));
                        }
                    }
                }
                listener.testRunEnded(endTime - beginTime, Collections.<String, String>emptyMap());
            }
        } catch (JSONException e) {
            CLog.e("Exception occurred: %s", e);
        }
    }

    /**
     * This is called whenever the program encounters unexpected tokens in parsing.
     *
     * @param expected The string that was expected.
     * @throws PythonUnitTestParseException
     */
    private void parseError(String expected)
            throws PythonUnitTestParseException {
        throw new PythonUnitTestParseException(
                String.format("Expected \"%s\" on line %d, found %s instead",
                        expected, mLineNum + 1, mCurrentLine));
    }

    private void markTestSuccess() {
        mTestResultCache.put(mCurrentTestId, PASS);
    }

    private void markTestFailure() {
        mTestResultCache.put(mCurrentTestId, FAIL);
    }

    /**
     * This method is called whenever the current test doesn't finish as expected and runs out
     * of time.
     */
    private void markTestTimeout() {
        mTestResultCache.put(mCurrentTestId, TIMEOUT);
    }

    public boolean isCancelled() {
        return false;
    }
}<|MERGE_RESOLUTION|>--- conflicted
+++ resolved
@@ -421,12 +421,8 @@
                             listener.testFailed(
                                     TestDescription, details.isEmpty() ? UNKNOWN_ERROR : details);
                             // Always call testEnded at the end of the test case
-<<<<<<< HEAD
                             listener.testEnded(TestDescription, Collections.emptyMap());
-=======
-                            listener.testEnded(testIdentifier, Collections.emptyMap());
                             break;
->>>>>>> 46ce58c6
                         case PASS :
                             listener.testEnded(
                                     TestDescription, Collections.<String, String>emptyMap());
