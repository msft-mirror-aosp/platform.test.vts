--- conflicted
+++ resolved
@@ -1160,14 +1160,9 @@
      * @throws RuntimeException
      * @throws IllegalArgumentException
      */
-<<<<<<< HEAD
     private void doRunTest(ITestLifeCycleReceiver listener)
             throws RuntimeException, IllegalArgumentException {
-        CLog.i("Device serial number: " + mDevice.getSerialNumber());
-=======
-    private void doRunTest(ITestRunListener listener) throws RuntimeException, IllegalArgumentException {
         CLog.d("Device serial number: " + mDevice.getSerialNumber());
->>>>>>> 86b86791
 
         setTestCaseDataDir();
 
