--- conflicted
+++ resolved
@@ -119,11 +119,8 @@
     static final String PRECONDITION_FEATURE = "precondition_feature";
     static final String PRECONDITION_FILE_PATH_PREFIX = "precondition_file_path_prefix";
     static final String PRECONDITION_LSHAL = "precondition_lshal";
-<<<<<<< HEAD
     static final String PRECONDITION_VINTF = "precondition_vintf";
-=======
     static final String PRECONDITION_SYSPROP = "precondition_sysprop";
->>>>>>> 4b2496ba
     static final String ENABLE_SYSTRACE = "enable_systrace";
     static final String HAL_HIDL_REPLAY_TEST_TRACE_PATHS = "hal_hidl_replay_test_trace_paths";
     static final String HAL_HIDL_PACKAGE_NAME = "hal_hidl_package_name";
@@ -180,7 +177,6 @@
         description = "The name of a `lshal`-listable feature needed to run the test.")
     private String mPreconditionLshal = null;
 
-<<<<<<< HEAD
     @Option(name = "precondition-vintf",
             description = "The full name of a HAL specified in vendor/manifest.xml and "
                     + "needed to run the test (e.g., android.hardware.graphics.mapper@2.0). "
@@ -192,12 +188,11 @@
                     + "set precondition-vintf to the value of precondition-lshal. "
                     + "The test runner will find the HAL in manifest.xml instead of lshal.")
     private boolean mPreconditionVintfOverride = false;
-=======
+
     @Option(name = "precondition-sysprop",
             description = "The name=value for a system property configuration that needs "
                     + "to be met to run the test.")
     private String mPreconditionSysProp = null;
->>>>>>> 4b2496ba
 
     @Option(name = "use-stdout-logs",
             description = "Flag that determines whether to use std:out to parse output.")
@@ -806,7 +801,6 @@
             CLog.i("Added %s to the Json object", PRECONDITION_LSHAL);
         }
 
-<<<<<<< HEAD
         if (mPreconditionVintf != null) {
             jsonObject.put(PRECONDITION_VINTF, mPreconditionVintf);
             CLog.i("Added %s to the Json object", PRECONDITION_VINTF);
@@ -820,11 +814,11 @@
             } else {
                 CLog.w("Ignored precondition-vintf-override as precondition-vintf is present");
             }
-=======
+        }
+
         if (mPreconditionSysProp != null) {
             jsonObject.put(PRECONDITION_SYSPROP, mPreconditionSysProp);
             CLog.i("Added %s to the Json object", PRECONDITION_SYSPROP);
->>>>>>> 4b2496ba
         }
 
         if (!mBinaryTestProfilingLibraryPath.isEmpty()) {
