/*
 * Copyright (C) 2017 The Android Open Source Project
 *
 * Licensed under the Apache License, Version 2.0 (the "License");
 * you may not use this file except in compliance with the License.
 * You may obtain a copy of the License at
 *
 *      http://www.apache.org/licenses/LICENSE-2.0
 *
 * Unless required by applicable law or agreed to in writing, software
 * distributed under the License is distributed on an "AS IS" BASIS,
 * WITHOUT WARRANTIES OR CONDITIONS OF ANY KIND, either express or implied.
 * See the License for the specific language governing permissions and
 * limitations under the License.
 */

package com.android.tradefed.testtype;

import com.android.compatibility.common.tradefed.build.CompatibilityBuildHelper;
import com.android.ddmlib.Log.LogLevel;
import com.android.tradefed.build.IBuildInfo;
import com.android.tradefed.config.Option;
import com.android.tradefed.config.OptionClass;
import com.android.tradefed.device.DeviceNotAvailableException;
import com.android.tradefed.device.ITestDevice;
import com.android.tradefed.invoker.IInvocationContext;
import com.android.tradefed.log.LogUtil.CLog;
import com.android.tradefed.result.ITestInvocationListener;
import com.android.tradefed.result.ITestLifeCycleReceiver;
import com.android.tradefed.result.TestDescription;
import com.android.tradefed.targetprep.VtsCoveragePreparer;
import com.android.tradefed.targetprep.VtsPythonVirtualenvPreparer;
import com.android.tradefed.util.CommandResult;
import com.android.tradefed.util.CommandStatus;
import com.android.tradefed.util.FileUtil;
import com.android.tradefed.util.JsonUtil;
import com.android.tradefed.util.RunInterruptedException;
import com.android.tradefed.util.VtsDashboardUtil;
import com.android.tradefed.util.VtsPythonRunnerHelper;
import com.android.tradefed.util.VtsVendorConfigFileUtil;

import org.json.JSONArray;
import org.json.JSONException;
import org.json.JSONObject;

import java.io.BufferedWriter;
import java.util.Collection;
import java.io.File;
import java.io.FileNotFoundException;
import java.io.FileWriter;
import java.io.IOException;
import java.io.PrintWriter;
import java.nio.file.Paths;
import java.util.Map;
import java.util.TreeMap;
import java.util.TreeSet;
import java.util.Set;
import java.util.List;
<<<<<<< HEAD
import java.util.Set;
import java.util.TreeSet;
import java.util.ArrayList;
import java.util.Arrays;
=======
import java.util.ArrayList;
import java.util.Arrays;
import java.util.Collection;
>>>>>>> d3dd3f80

/**
 * A Test that runs a vts multi device test package (part of Vendor Test Suite,
 * VTS) on given device.
 */

@OptionClass(alias = "vtsmultidevicetest")
public class VtsMultiDeviceTest
        implements IDeviceTest, IRemoteTest, ITestFilterReceiver, IRuntimeHintProvider,
                   ITestCollector, IBuildReceiver, IAbiReceiver, IInvocationContextReceiver {
    static final String ACTS_TEST_MODULE = "ACTS_TEST_MODULE";
    static final String ADAPTER_ACTS_PATH = "vts/runners/adapters/acts/acts_adapter";
    static final String ANDROIDDEVICE = "AndroidDevice";
    static final String BUILD = "build";
    static final String BUILD_ID = "build_id";
    static final String BUILD_TARGET = "build_target";
    static final String COVERAGE_PROPERTY = "ro.vts.coverage";
    static final String DATA_FILE_PATH = "data_file_path";
    static final String LOG_PATH = "log_path";
    static final String LOG_SEVERITY = "log_severity";
    static final String NAME = "name";
    static final String SERIAL = "serial";
    static final String TESTMODULE = "TestModule";
    static final String TEST_BED = "test_bed";
    static final String TEST_PLAN_REPORT_FILE = "TEST_PLAN_REPORT_FILE";
    static final String TEST_SUITE = "test_suite";
    static final String ABI_NAME = "abi_name";
    static final String ABI_BITNESS = "abi_bitness";
    static final String SKIP_ON_32BIT_ABI = "skip_on_32bit_abi";
    static final String SKIP_ON_64BIT_ABI = "skip_on_64bit_abi";
    static final String SKIP_IF_THERMAL_THROTTLING = "skip_if_thermal_throttling";
    static final String DISABLE_CPU_FREQUENCY_SCALING = "disable_cpu_frequency_scaling";
    static final String DISABLE_FRAMEWORK = "DISABLE_FRAMEWORK";
    static final String STOP_NATIVE_SERVERS = "STOP_NATIVE_SERVERS";
    static final String RUN_32BIT_ON_64BIT_ABI = "run_32bit_on_64bit_abi";
    static final String CONFIG_FILE_EXTENSION = ".config";
    static final String INCLUDE_FILTER = "include_filter";
    static final String EXCLUDE_FILTER = "exclude_filter";
    static final String EXCLUDE_OVER_INCLUDE = "exclude_over_include";
    static final String BINARY_TEST_SOURCE = "binary_test_source";
    static final String BINARY_TEST_WORKING_DIRECTORY = "binary_test_working_directory";
    static final String BINARY_TEST_ENVP = "binary_test_envp";
    static final String BINARY_TEST_ARGS = "binary_test_args";
    static final String BINARY_TEST_LD_LIBRARY_PATH = "binary_test_ld_library_path";
    static final String BINARY_TEST_PROFILING_LIBRARY_PATH = "binary_test_profiling_library_path";
    @Deprecated static final String BINARY_TEST_DISABLE_FRAMEWORK = "binary_test_disable_framework";
    @Deprecated
    static final String BINARY_TEST_STOP_NATIVE_SERVERS = "binary_test_stop_native_servers";
    static final String BINARY_TEST_TYPE_GTEST = "gtest";
    static final String BINARY_TEST_TYPE_LLVMFUZZER = "llvmfuzzer";
    static final String BINARY_TEST_TYPE_HAL_HIDL_GTEST = "hal_hidl_gtest";
    static final String BINARY_TEST_TYPE_HAL_HIDL_REPLAY_TEST = "hal_hidl_replay_test";
    static final String BINARY_TEST_TYPE_HOST_BINARY_TEST = "host_binary_test";
    static final String BUG_REPORT_ON_FAILURE = "BUG_REPORT_ON_FAILURE";
    static final String COLLECT_TESTS_ONLY = "collect_tests_only";
    static final String CONFIG_STR = "CONFIG_STR";
    static final String CONFIG_INT = "CONFIG_INT";
    static final String CONFIG_BOOL = "CONFIG_BOOL";
    static final String LOGCAT_ON_FAILURE = "LOGCAT_ON_FAILURE";
    static final String ENABLE_COVERAGE = "enable_coverage";
    static final String EXCLUDE_COVERAGE_PATH = "exclude_coverage_path";
    static final String ENABLE_PROFILING = "enable_profiling";
    static final String ENABLE_SANCOV = "enable_sancov";
    static final String GTEST_BATCH_MODE = "gtest_batch_mode";
    static final String SAVE_TRACE_FIEL_REMOTE = "save_trace_file_remote";
    static final String OUTPUT_COVERAGE_REPORT = "output_coverage_report";
    static final String COVERAGE_REPORT_PATH = "coverage_report_path";
    static final String GLOBAL_COVERAGE = "global_coverage";
    static final String LTP_NUMBER_OF_THREADS = "ltp_number_of_threads";
    static final String MOBLY_TEST_MODULE = "MOBLY_TEST_MODULE";
    static final String NATIVE_SERVER_PROCESS_NAME = "native_server_process_name";
    static final String PASSTHROUGH_MODE = "passthrough_mode";
    static final String PRECONDITION_HWBINDER_SERVICE = "precondition_hwbinder_service";
    static final String PRECONDITION_FEATURE = "precondition_feature";
    static final String PRECONDITION_FILE_PATH_PREFIX = "precondition_file_path_prefix";
    static final String PRECONDITION_FIRST_API_LEVEL = "precondition_first_api_level";
    static final String PRECONDITION_LSHAL = "precondition_lshal";
    static final String PRECONDITION_SYSPROP = "precondition_sysprop";
    static final String PRECONDITION_VINTF = "precondition_vintf";
    static final String ENABLE_SYSTRACE = "enable_systrace";
    static final String HAL_HIDL_REPLAY_TEST_TRACE_PATHS = "hal_hidl_replay_test_trace_paths";
    static final String HAL_HIDL_PACKAGE_NAME = "hal_hidl_package_name";
    static final String REPORT_MESSAGE_FILE_NAME = "report_proto.msg";
    static final String RUN_AS_VTS_SELF_TEST = "run_as_vts_self_test";
    static final String RUN_AS_COMPLIANCE_TEST = "run_as_compliance_test";
    static final String SYSTRACE_PROCESS_NAME = "systrace_process_name";
    static final String TEMPLATE_BINARY_TEST_PATH = "vts/testcases/template/binary_test/binary_test";
    static final String TEMPLATE_GTEST_BINARY_TEST_PATH = "vts/testcases/template/gtest_binary_test/gtest_binary_test";
    static final String TEMPLATE_LLVMFUZZER_TEST_PATH = "vts/testcases/template/llvmfuzzer_test/llvmfuzzer_test";
    static final String TEMPLATE_MOBLY_TEST_PATH = "vts/testcases/template/mobly/mobly_test";
    static final String TEMPLATE_HAL_HIDL_GTEST_PATH = "vts/testcases/template/hal_hidl_gtest/hal_hidl_gtest";
    static final String TEMPLATE_HAL_HIDL_REPLAY_TEST_PATH = "vts/testcases/template/hal_hidl_replay_test/hal_hidl_replay_test";
    static final String TEMPLATE_HOST_BINARY_TEST_PATH = "vts/testcases/template/host_binary_test/host_binary_test";
    static final long TEST_ABORT_TIMEOUT_MSECS = 1000 * 15;
    static final String TEST_RUN_SUMMARY_FILE_NAME = "test_run_summary.json";
    static final float DEFAULT_TARGET_VERSION = -1;
    static final String DEFAULT_TESTCASE_CONFIG_PATH =
            "vts/tools/vts-tradefed/res/default/DefaultTestCase.runner_conf";

    private ITestDevice mDevice = null;
    private IAbi mAbi = null;

    @Option(name = "test-timeout",
            description = "The amount of time (in milliseconds) for a test invocation. "
                    + "If the test cannot finish before timeout, it is interrupted and cleans up "
                    + "in " + TEST_ABORT_TIMEOUT_MSECS + "ms. Hence the actual timeout is the "
                    + "specified value + " + TEST_ABORT_TIMEOUT_MSECS + "ms.",
            isTimeVal = true)
    private long mTestTimeout = 1000 * 60 * 60 * 3;

    @Option(name = "test-module-name",
        description = "The name for a test module.")
    private String mTestModuleName = null;

    @Option(name = "test-case-path",
            description = "The path for test case.")
    private String mTestCasePath = null;

    @Option(name = "test-case-path-type",
            description = "The type of test case path ('module' by default or 'file').")
    private String mTestCasePathType = null;

    @Option(name = "test-config-path",
            description = "The path for test case config file.")
    private String mTestConfigPath = null;

    @Option(name = "precondition-hwbinder-service",
            description = "The name of a HW binder service needed to run the test.")
    private String mPreconditionHwBinderServiceName = null;

    @Option(name = "precondition-feature",
        description = "The name of a `pm`-listable feature needed to run the test.")
    private String mPreconditionFeature = null;

    @Option(name = "precondition-file-path-prefix",
            description = "The path prefix of a target-side file needed to run the test."
                    + "Format of tags:"
                    + "    <source>: source without tag."
                    + "    <tag>::<source>: <tag> specifies bitness of testcase: _32bit or _64bit"
                    + "    Note: multiple sources are ANDed"
                    + "Format of each source string:"
                    + "    <source>: absolute path of file prefix on device")
    private Collection<String> mPreconditionFilePathPrefix = new ArrayList<>();

    @Option(name = "precondition-first-api-level",
            description = "The lowest first API level required to run the test.")
    private int mPreconditionFirstApiLevel = 0;

    @Option(name = "precondition-lshal",
        description = "The name of a `lshal`-listable feature needed to run the test.")
    private String mPreconditionLshal = null;

    @Option(name = "precondition-sysprop",
            description = "The name=value for a system property configuration that needs "
                    + "to be met to run the test.")
    private String mPreconditionSysProp = null;

    @Option(name = "precondition-vintf",
            description = "The full name of a HAL specified in vendor/manifest.xml and "
                    + "needed to run the test (e.g., android.hardware.graphics.mapper@2.0). "
                    + "this can override precondition-lshal option.")
    private String mPreconditionVintf = null;

    @Option(name = "use-stdout-logs",
            description = "Flag that determines whether to use std:out to parse output.")
    private boolean mUseStdoutLogs = false;

    @Option(name = "include-filter",
            description = "The positive filter of the test names to run.")
    private Set<String> mIncludeFilters = new TreeSet<>();

    @Option(name = "exclude-filter",
            description = "The negative filter of the test names to run.")
    private Set<String> mExcludeFilters = new TreeSet<>();

    @Option(name = "exclude-over-include",
            description = "The negative filter of the test names to run.")
    private boolean mExcludeOverInclude = false;

    @Option(name = "runtime-hint", description = "The hint about the test's runtime.",
            isTimeVal = true)
    private long mRuntimeHint = 60000;  // 1 minute

    @Option(name = "enable-profiling", description = "Enable profiling for the tests.")
    private boolean mEnableProfiling = false;

    @Option(name = "save-trace-file-remote",
            description = "Whether to save the trace file in remote storage.")
    private boolean mSaveTraceFileRemote = false;

    @Option(name = "enable-systrace", description = "Enable systrace for the tests.")
    private boolean mEnableSystrace = false;

    @Option(name = "enable-coverage",
            description = "Enable coverage for the tests. In order for coverage to be measured, " +
                          "ro.vts.coverage system must have value \"1\" to indicate the target " +
                          "build is coverage instrumented.")
    private boolean mEnableCoverage = true;

    @Option(name = "global-coverage", description = "True to measure coverage for entire test, "
                    + "measure coverage for each test case otherwise. Currently, only global "
                    + "coverage is supported for binary tests")
    private boolean mGlobalCoverage = true;

    @Option(name = "enable-sancov",
            description = "Enable sanitizer coverage for the tests. In order for coverage to be "
                    + "measured, the device must be a sancov build with its build info and "
                    + "unstripped binaries available to the sancov preparer class.")
    private boolean mEnableSancov = true;

    @Option(name = "output-coverage-report", description = "Whether to store raw coverage report.")
    private boolean mOutputCoverageReport = false;

    // Another design option is to parse a string or use enum for host preference on BINDER,
    // PASSTHROUGH and DEFAULT(which is BINDER). Also in the future, we might want to deal with
    // the case of target preference on PASSTHROUGH (if host does not specify to use BINDER mode).
    @Option(name = "passthrough-mode", description = "Set getStub to use passthrough mode. "
        + "Value true means use passthrough mode if available; false for binderized mode if "
        + "available. Default is false")
    private boolean mPassthroughMode = false;

    @Option(name = "ltp-number-of-threads",
            description = "Number of threads to run the LTP test cases. "
                    + "0 means using number of avaiable CPU threads.")
    private int mLtpNumberOfThreads = -1;

    @Option(name = "skip-on-32bit-abi",
        description = "Whether to skip tests on 32bit ABI.")
    private boolean mSkipOn32BitAbi = false;

    @Option(name = "skip-on-64bit-abi",
        description = "Whether to skip tests on 64bit ABI.")
    private boolean mSkipOn64BitAbi = false;

    @Option(name = "skip-if-thermal-throttling",
            description = "Whether to skip tests if target device suffers from thermal throttling.")
    private boolean mSkipIfThermalThrottling = false;

    @Option(name = "disable-cpu-frequency-scaling",
            description = "Whether to disable cpu frequency scaling for test.")
    private boolean mDisableCpuFrequencyScaling = true;

    @Option(name = "run-32bit-on-64bit-abi",
            description = "Whether to run 32bit tests on 64bit ABI.")
    private boolean mRun32bBitOn64BitAbi = false;

    @Option(name = "binary-test-source",
            description = "Binary test source paths relative to vts testcase directory on host."
                    + "Format of tags:"
                    + "    <source>: source without tag."
                    + "    <tag>::<source>: source with tag. Can be used to separate 32bit and 64"
                    + "            bit tests with same file name."
                    + "    <tag1>::<source1>, <tag1>::<source2>, <tag2>::<source3>: multiple"
                    + "            sources connected by comma. White spaces in-between"
                    + "            will be ignored."
                    + "Format of each source string:"
                    + "    <source file>: push file and create test case."
                    + "            Source is relative path of source file under vts's testcases"
                    + "            folder. Source file will be pushed to working directory"
                    + "            discarding original directory structure, and test cases will"
                    + "            be created using the pushed file."
                    + "    <source file>-><destination file>: push file and create test case."
                    + "            Destination path is absolute path on device. Test cases will"
                    + "            be created using the pushed file."
                    + "    <source file>->: push file only."
                    + "            Push the source file to its' tag's corresponding"
                    + "            working directory. Test case will not be created on"
                    + "            this file. This is equivalent to but simpler than specifying a"
                    + "            working directory for the tag and use VtsFilePusher to push the"
                    + "            file to the directory."
                    + "    -><destination file>: create test case only."
                    + "            Destination is absolute device side path."
                    + "    Note: each path in source string can be a directory. However, the"
                    + "          default binary test runner and gtest binary test runner does not"
                    + "          support creating test cases from a directory. You will need to"
                    + "          override the binary test runner's CreateTestCase method in python."
                    + "    If you wish to push a source file to a specific destination and not"
                    + "    create a test case from it, please use VtsFilePusher.")
    private Collection<String> mBinaryTestSource = new ArrayList<>();

    @Option(name = "binary-test-working-directory", description = "Working directories for binary "
                    + "tests. Tags can be added to the front of each directory using '::' as delimiter. "
                    + "However, each tag should only has one working directory. This option is optional for "
                    + "binary tests. If not specified, different directories will be used for files with "
                    + "different tags.")
    private Collection<String> mBinaryTestWorkingDirectory = new ArrayList<>();

    @Option(name = "binary-test-envp", description = "Additional environment path for binary "
        + "tests. Tags can be added to the front of each directory using '::' as delimiter. "
        + "There can be multiple instances of binary-test-envp for a same tag, which will "
        + "later automatically be combined.")
    private Collection<String> mBinaryTestEnvp = new ArrayList<>();

    @Option(name = "binary-test-args", description = "Additional args or flags for binary "
        + "tests. Tags can be added to the front of each directory using '::' as delimiter. "
        + "There can be multiple instances of binary-test-args for a same tag, which will "
        + "later automatically be combined.")
    private Collection<String> mBinaryTestArgs = new ArrayList<>();

    @Option(name = "binary-test-ld-library-path", description = "LD_LIBRARY_PATH for binary "
                    + "tests. Tags can be added to the front of each instance using '::' as delimiter. "
                    + "Multiple directories can be added under a same tag using ':' as delimiter. "
                    + "There can be multiple instances of ld-library-path for a same tag, which will "
                    + "later automatically be combined using ':' as delimiter. Paths without a tag "
                    + "will only used for binaries without tag. This option is optional for binary tests.")
    private Collection<String> mBinaryTestLdLibraryPath = new ArrayList<>();

    @Option(name = "binary-test-profiling-library-path", description = "Path to lookup and load "
            + "profiling libraries for tests with profiling enabled. Tags can be added to the "
            + "front of each directory using '::' as delimiter. Only one directory could be "
            + "specified for the same tag. This option is optional for binary tests. If not "
            + "specified, default directories will be used for files with different tags.")
    private Collection<String> mBinaryTestProfilingLibraryPath = new ArrayList<>();

    @Deprecated
    @Option(name = "binary-test-disable-framework",
            description = "Adb stop/start before/after test.")
    private boolean mBinaryTestDisableFramework = false;

    @Deprecated
    @Option(name = "binary-test-stop-native-servers",
            description = "Set to stop all properly configured native servers during the testing.")
    private boolean mBinaryTestStopNativeServers = false;

    @Option(name = "disable-framework", description = "Adb stop/start before/after test.")
    private boolean mDisableFramework = false;

    @Option(name = "stop-native-servers",
            description = "Set to stop all properly configured native servers during the testing.")
    private boolean mStopNativeServers = false;

    @Option(name = "bug-report-on-failure",
            description = "To catch bugreport zip file at the end of failed test cases. "
                    + "If set to true, a report will be caught through adh shell command at the "
                    + "end of each failed test cases.")
    private boolean mBugReportOnFailure = false;

    @Option(name = "logcat-on-failure",
            description = "To catch logcat from each buffers at the end of failed test cases. "
                    + "If set to true, a report will be caught through adh shell command at the "
                    + "end of each failed test cases.")
    private boolean mLogcatOnFailure = true;

    @Option(name = "native-server-process-name",
            description = "Name of a native server process. The runner checks to make sure "
                    + "each specified native server process is not running after the framework stop.")
    private Collection<String> mNativeServerProcessName = new ArrayList<>();

    @Option(name = "binary-test-type", description = "Binary test type. Only specify this when "
            + "running an extended binary test without a python test file. Available options: gtest")
    private String mBinaryTestType = "";

    @Option(name = "hal-hidl-replay-test-trace-path", description = "The path of a trace file to replay.")
    private Collection<String> mHalHidlReplayTestTracePaths = new ArrayList<>();

    @Option(name = "hal-hidl-package-name", description = "The name of a target HIDL HAL package "
            + "e.g., 'android.hardware.light@2.0'.")
    private String mHalHidlPackageName = null;

    @Option(name = "systrace-process-name", description = "Process name for systrace.")
    private String mSystraceProcessName = null;

    @Option(name = "collect-tests-only",
            description = "Only invoke setUpClass, generate*, and tearDownClass to collect list "
                    + "of applicable test cases. All collected tests pass without being executed.")
    private boolean mCollectTestsOnly = false;

    @Option(name = "gtest-batch-mode", description = "Run Gtest binaries in batch mode.")
    private boolean mGtestBatchMode = false;

    @Option(name = "log-severity", description = "Set the log severity level.")
    private String mLogSeverity = "INFO";

    @Option(name = "run-as-vts-self-test",
            description = "Run the module as vts-selftest. "
                    + "When the value is set to true, only setUpClass and tearDownClass function "
                    + "of the module will be called to ensure the framework is free of bug. "
                    + "Note that exception in tearDownClass will not be reported as failure.")
    private boolean mRunAsVtsSelfTest = false;

    @Option(name = "exclude-coverage-path",
            description = "The coverage path that should be excluded in results. "
                    + "Used only when enable-coverage is true.")
    private Collection<String> mExcludeCoveragePath = new ArrayList<>();

    @Option(name = "mobly-test-module",
            description = "Mobly test module name. "
                    + "If this value is specified, VTS will use mobly test template "
                    + "with the configurations."
                    + "Multiple values can be added by repeatly using this option.")
    private Collection<String> mMoblyTestModule = new ArrayList<>();

    @Option(name = "acts-test-module",
            description = "Acts test module name. "
                    + "If this value is specified, VTS will use acts test adapter "
                    + "with the configurations."
                    + "Multiple values can be added by repeatly using this option.")
    private String mActsTestModule = null;

    @Option(name = "config-str",
            description = "Key-value map of custom config string. "
                    + "The map will be passed directly to python runner and test module. "
                    + "Only one value per key is stored."
                    + "If the value for the same key is set multiple times, only the last value is "
                    + "used.")
    private TreeMap<String, String> mConfigStr = new TreeMap<>();

    @Option(name = "config-int",
            description = "Key-value map of custom config integer. "
                    + "The map will be passed directly to python runner and test module. "
                    + "Only one value per key is stored."
                    + "If the value for the same key is set multiple times, only the last value is "
                    + "used.")
    private TreeMap<String, Integer> mConfigInt = new TreeMap<>();

    @Option(name = "config-bool",
            description = "Key-value map of custom config boolean. "
                    + "The map will be passed directly to python runner and test module. "
                    + "Only one value per key is stored."
                    + "If the value for the same key is set multiple times, only the last value is "
                    + "used.")
    private TreeMap<String, Boolean> mConfigBool = new TreeMap<>();

    private IBuildInfo mBuildInfo = null;
    private String mRunName = "VtsHostDrivenTest";
    // the path of a dir which contains the test data files.
    private String mTestCaseDataDir = "./";

    private VtsVendorConfigFileUtil configReader = null;
    private IInvocationContext mInvocationContext = null;

    /**
     * {@inheritDoc}
     */
    @Override
    public void setInvocationContext(IInvocationContext context) {
        mInvocationContext = context;
        setDevice(context.getDevices().get(0));
        setBuild(context.getBuildInfos().get(0));
    }

    /**
     * @return the mInvocationContext
     */
    public IInvocationContext getInvocationContext() {
        return mInvocationContext;
    }

    /**
     * {@inheritDoc}
     */
    @Override
    public void setDevice(ITestDevice device) {
        mDevice = device;
    }

    /**
     * {@inheritDoc}
     */
    @Override
    public ITestDevice getDevice() {
        return mDevice;
    }

    public void setTestCasePath(String path){
        mTestCasePath = path;
    }

    public void setTestConfigPath(String path){
        mTestConfigPath = path;
    }

    /**
     * {@inheritDoc}
     */
    @Override
    public void addIncludeFilter(String filter) {
        mIncludeFilters.add(cleanFilter(filter));
    }

    /**
     * {@inheritDoc}
     */
    @Override
    public void addAllIncludeFilters(Set<String> filters) {
        for (String filter : filters) {
            mIncludeFilters.add(cleanFilter(filter));
        }
    }

    /**
     * {@inheritDoc}
     */
    @Override
    public void addExcludeFilter(String filter) {
        mExcludeFilters.add(cleanFilter(filter));
    }

    /**
     * {@inheritDoc}
     */
    @Override
    public void addAllExcludeFilters(Set<String> filters) {
        for (String filter : filters) {
            mExcludeFilters.add(cleanFilter(filter));
        }
    }

    /**
     * Conforms filters using a {@link TestDescription} format
     * to be recognized by the GTest executable.
     */
    private String cleanFilter(String filter) {
        return filter.replace('#', '.');
    }

    /**
     * {@inheritDoc}
     */
    @Override
    public long getRuntimeHint() {
        return mRuntimeHint;
    }

    /**
     * {@inheritDoc}
     */
    @Override
    public void setCollectTestsOnly(boolean shouldCollectTest) {
        mCollectTestsOnly = shouldCollectTest;
    }

    /**
     * Generate a device json object from ITestDevice object.
     *
     * @param device device object
     * @throws RuntimeException
     * @throws JSONException
     */
    private JSONObject generateJsonDeviceItem(ITestDevice device) throws JSONException {
        JSONObject deviceItemObject = new JSONObject();
        deviceItemObject.put(SERIAL, device.getSerialNumber());
        try {
            deviceItemObject.put("product_type", device.getProductType());
            deviceItemObject.put("product_variant", device.getProductVariant());
            deviceItemObject.put("build_alias", device.getBuildAlias());
            deviceItemObject.put("build_id", device.getBuildId());
            deviceItemObject.put("build_flavor", device.getBuildFlavor());
        } catch (DeviceNotAvailableException e) {
            CLog.e("Device %s not available.", device.getSerialNumber());
            throw new RuntimeException("Failed to get device information");
        }
        return deviceItemObject;
    }

    /**
     * {@inheritDoc}
     */
    @SuppressWarnings("deprecation")
    @Override
    public void run(ITestInvocationListener listener)
            throws IllegalArgumentException, DeviceNotAvailableException {
        if (mDevice == null) {
            throw new DeviceNotAvailableException("Device has not been set.");
        }

        if (mBuildInfo == null) {
            throw new RuntimeException("BuildInfo has not been set.");
        }

        if (mTestCasePath == null) {
            if (!mBinaryTestSource.isEmpty()) {
                String template;
                switch (mBinaryTestType) {
                    case BINARY_TEST_TYPE_GTEST:
                        template = TEMPLATE_GTEST_BINARY_TEST_PATH;
                        break;
                    case BINARY_TEST_TYPE_HAL_HIDL_GTEST:
                        template = TEMPLATE_HAL_HIDL_GTEST_PATH;
                        break;
                    case BINARY_TEST_TYPE_HOST_BINARY_TEST:
                        template = TEMPLATE_HOST_BINARY_TEST_PATH;
                        break;
                    default:
                        template = TEMPLATE_BINARY_TEST_PATH;
                }
                CLog.i("Using default test case template at %s.", template);
                setTestCasePath(template);
                if (mEnableCoverage && !mGlobalCoverage) {
                    CLog.e("Only global coverage is supported for test type %s.", mBinaryTestType);
                    throw new RuntimeException("Failed to produce VTS runner test config");
                }
            } else if (mBinaryTestType.equals(BINARY_TEST_TYPE_HAL_HIDL_REPLAY_TEST)) {
                setTestCasePath(TEMPLATE_HAL_HIDL_REPLAY_TEST_PATH);
            } else if (mBinaryTestType.equals(BINARY_TEST_TYPE_LLVMFUZZER)) {
                // Fuzz test don't need test-case-path.
                setTestCasePath(TEMPLATE_LLVMFUZZER_TEST_PATH);
            } else if (!mMoblyTestModule.isEmpty()) {
                setTestCasePath(TEMPLATE_MOBLY_TEST_PATH);
            } else if (mActsTestModule != null) {
                setTestCasePath(ADAPTER_ACTS_PATH);
            } else {
                throw new IllegalArgumentException("test-case-path is not set.");
            }
        }

        doRunTest(listener);
    }

    /**
     * {@inheritDoc}
     */
    @Override
    public void setBuild(IBuildInfo buildInfo) {
        mBuildInfo = buildInfo;
    }

    /**
     * Populate a jsonObject with default fields.
     * This method uses deepMergeJsonObjects method from JsonUtil to merge the default config file with the target
     * config file. Field already defined in target config file will not be overwritten. Also, JSONArray will not be
     * deep merged.
     *
     * @param jsonObject the target json object to populate
     * @param testCaseDataDir data file path
     * @throws IOException
     * @throws JSONException
     */
    private void populateDefaultJsonFields(JSONObject jsonObject, String testCaseDataDir)
            throws IOException, JSONException {
        CLog.i("Populating default fields to json object from %s", DEFAULT_TESTCASE_CONFIG_PATH);
        String content = FileUtil.readStringFromFile(new File(mTestCaseDataDir, DEFAULT_TESTCASE_CONFIG_PATH));
        JSONObject defaultJsonObject = new JSONObject(content);

        JsonUtil.deepMergeJsonObjects(jsonObject, defaultJsonObject);
    }

    /**
     * This method reads the provided VTS runner test json config, adds or updates some of its
     * fields (e.g., to add build info and device serial IDs), and returns the updated json object.
     * This method calls populateDefaultJsonFields to populate the config JSONObject if the config file is missing
     * or some required fields is missing from the JSONObject. If test name is not specified, this method
     * will use the config file's file name file without extension as test name. If config file is missing, this method
     * will use the test case's class name as test name.
     *
     * @param log_path the path of a directory to store the VTS runner logs.
     * @return the updated JSONObject as the new test config.
     */
    protected void updateVtsRunnerTestConfig(JSONObject jsonObject)
            throws IOException, JSONException, RuntimeException {
        configReader = new VtsVendorConfigFileUtil();
        if (configReader.LoadVendorConfig(mBuildInfo)) {
            JSONObject vendorConfigJson = configReader.GetVendorConfigJson();
            if (vendorConfigJson != null) {
                JsonUtil.deepMergeJsonObjects(jsonObject, vendorConfigJson);
            }
        }

        CLog.i("Load original test config %s %s", mTestCaseDataDir, mTestConfigPath);
        String content = null;

        if (mTestConfigPath != null) {
            content = FileUtil.readStringFromFile(
                    new File(Paths.get(mTestCaseDataDir, mTestConfigPath).toString()));
            CLog.i("Loaded original test config %s", content);
            if (content != null) {
                JsonUtil.deepMergeJsonObjects(jsonObject, new JSONObject(content));
            }
        }

        populateDefaultJsonFields(jsonObject, mTestCaseDataDir);
        CLog.i("Built a Json object using the loaded original test config");

        JSONArray deviceArray = new JSONArray();

        boolean coverageBuild = false;
        boolean sancovBuild = false;

        boolean first_device = true;
        for (ITestDevice device : mInvocationContext.getDevices()) {
            JSONObject deviceJson = generateJsonDeviceItem(device);
            try {
                String coverageProperty = device.getProperty(COVERAGE_PROPERTY);
                boolean enable_coverage_for_device =
                        coverageProperty != null && coverageProperty.equals("1");
                if (first_device) {
                    coverageBuild = enable_coverage_for_device;
                    first_device = false;
                } else {
                    if (coverageBuild && (!enable_coverage_for_device)) {
                        CLog.e("Device %s is not coverage build while others are.",
                                device.getSerialNumber());
                        throw new RuntimeException("Device build not the same.");
                    }
                }
            } catch (DeviceNotAvailableException e) {
                CLog.e("Device %s not available.", device.getSerialNumber());
                throw new RuntimeException("Failed to get device information");
            }

            File sancovDir =
                    mBuildInfo.getFile(VtsCoveragePreparer.getSancovResourceDirKey(device));
            if (sancovDir != null) {
                deviceJson.put("sancov_resources_path", sancovDir.getAbsolutePath());
                sancovBuild = true;
            }
            File gcovDir = mBuildInfo.getFile(VtsCoveragePreparer.getGcovResourceDirKey(device));
            if (gcovDir != null) {
                deviceJson.put("gcov_resources_path", gcovDir.getAbsolutePath());
                coverageBuild = true;
            }
            deviceArray.put(deviceJson);
        }

        JSONArray testBedArray = (JSONArray) jsonObject.get(TEST_BED);
        if (testBedArray.length() == 0) {
            JSONObject testBedItemObject = new JSONObject();
            String testName;
            if (mTestModuleName != null) {
                testName = mTestModuleName;
            } else {
                CLog.w("--test-module-name not set (not recommended); deriving automatically");
                if (mTestConfigPath != null) {
                    testName = new File(mTestConfigPath).getName();
                    testName = testName.replace(CONFIG_FILE_EXTENSION, "");
                } else if (mTestCasePath != null) {
                    testName = new File(mTestCasePath).getName();
                } else {
                    throw new RuntimeException(
                        "Failed to derive test module name; use --test-module-name option");
                }
            }
            CLog.logAndDisplay(LogLevel.INFO, "Setting test name as %s", testName);
            testBedItemObject.put(NAME, testName);
            testBedItemObject.put(ANDROIDDEVICE, deviceArray);
            testBedArray.put(testBedItemObject);
        } else if (testBedArray.length() == 1) {
            JSONObject testBedItemObject = (JSONObject) testBedArray.get(0);
            JSONArray androidDeviceArray = (JSONArray) testBedItemObject.get(ANDROIDDEVICE);
            int length;
            length = (androidDeviceArray.length() > deviceArray.length())
                    ? androidDeviceArray.length()
                    : deviceArray.length();
            for (int index = 0; index < length; index++) {
                if (index < androidDeviceArray.length()) {
                    if (index < deviceArray.length()) {
                        JsonUtil.deepMergeJsonObjects((JSONObject) androidDeviceArray.get(index),
                                (JSONObject) deviceArray.get(index));
                    }
                } else if (index < deviceArray.length()) {
                    androidDeviceArray.put(index, deviceArray.get(index));
                }
            }
        } else {
            CLog.e("Multi-device not yet supported: %d devices requested",
                    testBedArray.length());
            throw new RuntimeException("Failed to produce VTS runner test config");
        }
        jsonObject.put(DATA_FILE_PATH, mTestCaseDataDir);
        CLog.i("Added %s = %s to the Json object", DATA_FILE_PATH, mTestCaseDataDir);

        JSONObject build = new JSONObject();
        build.put(BUILD_ID, mBuildInfo.getBuildId());
        build.put(BUILD_TARGET, mBuildInfo.getBuildTargetName());
        jsonObject.put(BUILD, build);
        CLog.i("Added %s to the Json object", BUILD);

        JSONObject suite = new JSONObject();
        suite.put(NAME, mBuildInfo.getTestTag());
        suite.put(INCLUDE_FILTER, new JSONArray(mIncludeFilters));
        CLog.i("Added include filter to test suite: %s", mIncludeFilters);
        suite.put(EXCLUDE_FILTER, new JSONArray(mExcludeFilters));
        CLog.i("Added exclude filter to test suite: %s", mExcludeFilters);

        String coverageReportPath = mBuildInfo.getBuildAttributes().get("coverage_report_path");
        if (coverageReportPath != null) {
            jsonObject.put(OUTPUT_COVERAGE_REPORT, true);
            CLog.i("Added %s to the Json object", OUTPUT_COVERAGE_REPORT);
            jsonObject.put(COVERAGE_REPORT_PATH, coverageReportPath);
            CLog.i("Added %s to the Json object", COVERAGE_REPORT_PATH);
        }

        if (mExcludeOverInclude) {
            jsonObject.put(EXCLUDE_OVER_INCLUDE, mExcludeOverInclude);
            CLog.i("Added %s to the Json object", EXCLUDE_OVER_INCLUDE);
        }

        jsonObject.put(TEST_SUITE, suite);
        CLog.i("Added %s to the Json object", TEST_SUITE);

        if (!mLogSeverity.isEmpty()) {
            String logSeverity = mLogSeverity.toUpperCase();
            ArrayList<String> severityList =
                    new ArrayList<String>(Arrays.asList("ERROR", "WARNING", "INFO", "DEBUG"));
            if (!severityList.contains(logSeverity)) {
                CLog.w("Unsupported log severity %s, use default log_severity:INFO instead.",
                        logSeverity);
                logSeverity = "INFO";
            }
            jsonObject.put(LOG_SEVERITY, logSeverity);
            CLog.i("Added %s to the Json object: %s", LOG_SEVERITY, logSeverity);
        }

        if (mAbi != null) {
            jsonObject.put(ABI_NAME, mAbi.getName());
            CLog.i("Added %s to the Json object", ABI_NAME);
            jsonObject.put(ABI_BITNESS, mAbi.getBitness());
            CLog.i("Added %s to the Json object", ABI_BITNESS);
        }

        if (mSkipOn32BitAbi) {
            jsonObject.put(SKIP_ON_32BIT_ABI, mSkipOn32BitAbi);
            CLog.i("Added %s to the Json object", SKIP_ON_32BIT_ABI);
        }

        if (mSkipOn64BitAbi) {
            jsonObject.put(SKIP_ON_64BIT_ABI, mSkipOn64BitAbi);
            CLog.i("Added %s to the Json object", SKIP_ON_64BIT_ABI);
        } else if (mRun32bBitOn64BitAbi) {
            jsonObject.put(RUN_32BIT_ON_64BIT_ABI, mRun32bBitOn64BitAbi);
            CLog.i("Added %s to the Json object", RUN_32BIT_ON_64BIT_ABI);
        }

        if (mSkipIfThermalThrottling) {
            jsonObject.put(SKIP_IF_THERMAL_THROTTLING, mSkipIfThermalThrottling);
            CLog.i("Added %s to the Json object", SKIP_IF_THERMAL_THROTTLING);
        }

        jsonObject.put(DISABLE_CPU_FREQUENCY_SCALING, mDisableCpuFrequencyScaling);
        CLog.i("Added %s to the Json object, value: %s", DISABLE_CPU_FREQUENCY_SCALING,
                mDisableCpuFrequencyScaling);

        if (!mBinaryTestSource.isEmpty()) {
            jsonObject.put(BINARY_TEST_SOURCE, new JSONArray(mBinaryTestSource));
            CLog.i("Added %s to the Json object", BINARY_TEST_SOURCE);
        }

        if (!mBinaryTestWorkingDirectory.isEmpty()) {
            jsonObject.put(BINARY_TEST_WORKING_DIRECTORY,
                    new JSONArray(mBinaryTestWorkingDirectory));
            CLog.i("Added %s to the Json object", BINARY_TEST_WORKING_DIRECTORY);
        }

        if (!mBinaryTestEnvp.isEmpty()) {
            jsonObject.put(BINARY_TEST_ENVP, new JSONArray(mBinaryTestEnvp));
            CLog.i("Added %s to the Json object", BINARY_TEST_ENVP);
        }

        if (!mBinaryTestArgs.isEmpty()) {
            jsonObject.put(BINARY_TEST_ARGS, new JSONArray(mBinaryTestArgs));
            CLog.i("Added %s to the Json object", BINARY_TEST_ARGS);
        }

        if (!mBinaryTestLdLibraryPath.isEmpty()) {
            jsonObject.put(BINARY_TEST_LD_LIBRARY_PATH,
                    new JSONArray(mBinaryTestLdLibraryPath));
            CLog.i("Added %s to the Json object", BINARY_TEST_LD_LIBRARY_PATH);
        }

        if (mBugReportOnFailure) {
            jsonObject.put(BUG_REPORT_ON_FAILURE, mBugReportOnFailure);
            CLog.i("Added %s to the Json object", BUG_REPORT_ON_FAILURE);
        }

        if (!mLogcatOnFailure) {
            jsonObject.put(LOGCAT_ON_FAILURE, mLogcatOnFailure);
            CLog.i("Added %s to the Json object", LOGCAT_ON_FAILURE);
        }

        if (mEnableProfiling) {
            jsonObject.put(ENABLE_PROFILING, mEnableProfiling);
            CLog.i("Added %s to the Json object", ENABLE_PROFILING);
        }

        if (mSaveTraceFileRemote) {
            jsonObject.put(SAVE_TRACE_FIEL_REMOTE, mSaveTraceFileRemote);
            CLog.i("Added %s to the Json object", SAVE_TRACE_FIEL_REMOTE);
        }

        if (mEnableSystrace) {
            jsonObject.put(ENABLE_SYSTRACE, mEnableSystrace);
            CLog.i("Added %s to the Json object", ENABLE_SYSTRACE);
        }

        if (mEnableCoverage) {
            jsonObject.put(GLOBAL_COVERAGE, mGlobalCoverage);
            if (!mExcludeCoveragePath.isEmpty()) {
                jsonObject.put(EXCLUDE_COVERAGE_PATH, new JSONArray(mExcludeCoveragePath));
                CLog.i("Added %s to the Json object", EXCLUDE_COVERAGE_PATH);
            }
            if (coverageBuild) {
                jsonObject.put(ENABLE_COVERAGE, mEnableCoverage);
                CLog.i("Added %s to the Json object", ENABLE_COVERAGE);
            } else {
                CLog.i("Device build has coverage disabled");
            }
        }

        if (mEnableSancov) {
            if (sancovBuild) {
                jsonObject.put(ENABLE_SANCOV, mEnableSancov);
                CLog.i("Added %s to the Json object", ENABLE_SANCOV);
            } else {
                CLog.i("Device build has sancov disabled");
            }
        }

        if (mPreconditionHwBinderServiceName != null) {
            jsonObject.put(PRECONDITION_HWBINDER_SERVICE, mPreconditionHwBinderServiceName);
            CLog.i("Added %s to the Json object", PRECONDITION_HWBINDER_SERVICE);
        }

        if (mPreconditionFeature != null) {
            jsonObject.put(PRECONDITION_FEATURE, mPreconditionFeature);
            CLog.i("Added %s to the Json object", PRECONDITION_FEATURE);
        }

        if (!mPreconditionFilePathPrefix.isEmpty()) {
            jsonObject.put(
                    PRECONDITION_FILE_PATH_PREFIX, new JSONArray(mPreconditionFilePathPrefix));
            CLog.i("Added %s to the Json object", PRECONDITION_FILE_PATH_PREFIX);
        }

        if (mPreconditionFirstApiLevel != 0) {
            jsonObject.put(PRECONDITION_FIRST_API_LEVEL, mPreconditionFirstApiLevel);
            CLog.i("Added %s to the Json object", PRECONDITION_FIRST_API_LEVEL);
        }

        if (mPreconditionLshal != null) {
            jsonObject.put(PRECONDITION_LSHAL, mPreconditionLshal);
            CLog.i("Added %s to the Json object", PRECONDITION_LSHAL);
        }

        if (mPreconditionVintf != null) {
            jsonObject.put(PRECONDITION_VINTF, mPreconditionVintf);
            CLog.i("Added %s to the Json object", PRECONDITION_VINTF);
        }

        if (mPreconditionSysProp != null) {
            jsonObject.put(PRECONDITION_SYSPROP, mPreconditionSysProp);
            CLog.i("Added %s to the Json object", PRECONDITION_SYSPROP);
        }

        if (!mBinaryTestProfilingLibraryPath.isEmpty()) {
            jsonObject.put(BINARY_TEST_PROFILING_LIBRARY_PATH,
                    new JSONArray(mBinaryTestProfilingLibraryPath));
            CLog.i("Added %s to the Json object", BINARY_TEST_PROFILING_LIBRARY_PATH);
        }

        if (mDisableFramework) {
            jsonObject.put(DISABLE_FRAMEWORK, mDisableFramework);
            CLog.i("Added %s to the Json object", DISABLE_FRAMEWORK);
        }

        if (mStopNativeServers) {
            jsonObject.put(STOP_NATIVE_SERVERS, mStopNativeServers);
            CLog.i("Added %s to the Json object", STOP_NATIVE_SERVERS);
        }

        if (mBinaryTestDisableFramework) {
            jsonObject.put(BINARY_TEST_DISABLE_FRAMEWORK, mBinaryTestDisableFramework);
            CLog.i("Added %s to the Json object", BINARY_TEST_DISABLE_FRAMEWORK);
        }

        if (mBinaryTestStopNativeServers) {
            jsonObject.put(BINARY_TEST_STOP_NATIVE_SERVERS, mBinaryTestStopNativeServers);
            CLog.i("Added %s to the Json object", BINARY_TEST_STOP_NATIVE_SERVERS);
        }

        if (!mNativeServerProcessName.isEmpty()) {
            jsonObject.put(NATIVE_SERVER_PROCESS_NAME, new JSONArray(mNativeServerProcessName));
            CLog.i("Added %s to the Json object", NATIVE_SERVER_PROCESS_NAME);
        }

        if (!mHalHidlReplayTestTracePaths.isEmpty()) {
            jsonObject.put(HAL_HIDL_REPLAY_TEST_TRACE_PATHS,
                    new JSONArray(mHalHidlReplayTestTracePaths));
            CLog.i("Added %s to the Json object", HAL_HIDL_REPLAY_TEST_TRACE_PATHS);
        }

        if (mHalHidlPackageName != null) {
            jsonObject.put(HAL_HIDL_PACKAGE_NAME, mHalHidlPackageName);
            CLog.i("Added %s to the Json object", SYSTRACE_PROCESS_NAME);
        }

        if (mSystraceProcessName != null) {
            jsonObject.put(SYSTRACE_PROCESS_NAME, mSystraceProcessName);
            CLog.i("Added %s to the Json object", SYSTRACE_PROCESS_NAME);
        }

        if (mPassthroughMode) {
            jsonObject.put(PASSTHROUGH_MODE, mPassthroughMode);
            CLog.i("Added %s to the Json object", PASSTHROUGH_MODE);
        }

        if (mCollectTestsOnly) {
            jsonObject.put(COLLECT_TESTS_ONLY, mCollectTestsOnly);
            CLog.i("Added %s to the Json object", COLLECT_TESTS_ONLY);
        }

        if (mGtestBatchMode) {
            jsonObject.put(GTEST_BATCH_MODE, mGtestBatchMode);
            CLog.i("Added %s to the Json object", GTEST_BATCH_MODE);
        }

        if (mLtpNumberOfThreads >= 0) {
            jsonObject.put(LTP_NUMBER_OF_THREADS, mLtpNumberOfThreads);
            CLog.i("Added %s to the Json object", LTP_NUMBER_OF_THREADS);
        }

        if (mRunAsVtsSelfTest) {
            jsonObject.put(RUN_AS_VTS_SELF_TEST, mRunAsVtsSelfTest);
            CLog.i("Added %s to the Json object", RUN_AS_VTS_SELF_TEST);
        }

        if ("vts".equals(mBuildInfo.getTestTag())) {
            jsonObject.put(RUN_AS_COMPLIANCE_TEST, true);
            CLog.i("Added %s to the Json object", RUN_AS_COMPLIANCE_TEST);
        }

        if (!mMoblyTestModule.isEmpty()) {
            jsonObject.put(MOBLY_TEST_MODULE, new JSONArray(mMoblyTestModule));
            CLog.i("Added %s to the Json object", MOBLY_TEST_MODULE);
        }

        if (mActsTestModule != null) {
            jsonObject.put(ACTS_TEST_MODULE, mActsTestModule);
            CLog.i("Added %s to the Json object", ACTS_TEST_MODULE);
        }

        if (mBuildInfo.getFile(VtsPythonVirtualenvPreparer.VIRTUAL_ENV) != null) {
            jsonObject.put(VtsPythonVirtualenvPreparer.VIRTUAL_ENV,
                    mBuildInfo.getFile(VtsPythonVirtualenvPreparer.VIRTUAL_ENV).getAbsolutePath());
        }

        if (mBuildInfo.getFile(VtsPythonVirtualenvPreparer.VIRTUAL_ENV_V3) != null) {
            jsonObject.put(VtsPythonVirtualenvPreparer.VIRTUAL_ENV_V3,
                    mBuildInfo.getFile(VtsPythonVirtualenvPreparer.VIRTUAL_ENV_V3)
                            .getAbsolutePath());
        }

        if (!mConfigStr.isEmpty()) {
            jsonObject.put(CONFIG_STR, new JSONObject(mConfigStr));
            CLog.i("Added %s to the Json object", CONFIG_STR);
        }

        if (!mConfigInt.isEmpty()) {
            jsonObject.put(CONFIG_INT, new JSONObject(mConfigInt));
            CLog.i("Added %s to the Json object", CONFIG_INT);
        }

        if (!mConfigBool.isEmpty()) {
            jsonObject.put(CONFIG_BOOL, new JSONObject(mConfigBool));
            CLog.i("Added %s to the Json object", CONFIG_BOOL);
        }
    }

    /**
     * Log a test module execution status to device logcat.
     *
     * @param status
     * @return true if succesful, false otherwise
     */
    private boolean printToDeviceLogcatAboutTestModuleStatus(String status) {
        try {
            mDevice.executeShellCommand(String.format(
                    "log -p i -t \"VTS\" \"[Test Module] %s %s\"", mTestModuleName, status));
        } catch (DeviceNotAvailableException e) {
            CLog.w("Device unavailable while trying to write a message to logcat.");
            return false;
        }
        return true;
    }

    private boolean AddTestModuleKeys(String test_module_name, long test_module_timestamp) {
        if (test_module_name.length() == 0 || test_module_timestamp == -1) {
            CLog.e(String.format("Test module keys (%s,%d) are invalid.", test_module_name,
                    test_module_timestamp));
            return false;
        }
        File reportFile = mBuildInfo.getFile(TEST_PLAN_REPORT_FILE);

        try (FileWriter fw = new FileWriter(reportFile.getAbsoluteFile(), true);
                BufferedWriter bw = new BufferedWriter(fw); PrintWriter out = new PrintWriter(bw)) {
            out.println(String.format("%s %s", test_module_name, test_module_timestamp));
        } catch (IOException e) {
            CLog.e(String.format(
                    "Can't write to the test plan result file, %s", TEST_PLAN_REPORT_FILE));
            return false;
        }
        return true;
    }

    /**
     * This method prepares a command for the test and runs the python file as
     * given in the arguments.
     *
     * @param listener
     * @throws RuntimeException
     * @throws IllegalArgumentException
     */
    private void doRunTest(ITestLifeCycleReceiver listener)
            throws RuntimeException, IllegalArgumentException {
        CLog.i("Device serial number: " + mDevice.getSerialNumber());

        setTestCaseDataDir();

        JSONObject jsonObject = new JSONObject();
        File vtsRunnerLogDir = null;
        try {
            vtsRunnerLogDir = FileUtil.createTempDir("vts-runner-log");
            updateVtsRunnerTestConfig(jsonObject);

            jsonObject.put(LOG_PATH,  vtsRunnerLogDir.getAbsolutePath());
            CLog.i("Added %s to the Json object", LOG_PATH);
        } catch(IOException e) {
            throw new RuntimeException("Failed to read test config json file");
        } catch(JSONException e) {
            throw new RuntimeException("Failed to build updated test config json data");
        }

        CLog.i("config json: %s", jsonObject.toString());

        String jsonFilePath = null;
        try {
            File tmpFile = FileUtil.createTempFile(
                    mBuildInfo.getTestTag() + "-config-" + mBuildInfo.getDeviceSerial(), ".json");
            jsonFilePath = tmpFile.getAbsolutePath();
            CLog.i("config json file path: %s", jsonFilePath);
            FileWriter fw = new FileWriter(jsonFilePath);
            fw.write(jsonObject.toString());
            fw.close();
        } catch(IOException e) {
            throw new RuntimeException("Failed to create device config json file");
        }

        VtsPythonRunnerHelper vtsPythonRunnerHelper = createVtsPythonRunnerHelper();

        List<String> cmd = new ArrayList<>();
        cmd.add("python");
        if (mTestCasePathType != null && mTestCasePathType.toLowerCase().equals("file")) {
            String testScript = mTestCasePath;
            if (!testScript.endsWith(".py")) {
                testScript += ".py";
            }
            cmd.add(testScript);
        } else {
            cmd.add("-m");
            cmd.add(mTestCasePath.replace("/", "."));
        }
        cmd.add(jsonFilePath);

        printToDeviceLogcatAboutTestModuleStatus("BEGIN");

        CommandResult commandResult = new CommandResult();
        String interruptMessage = vtsPythonRunnerHelper.runPythonRunner(
                cmd.toArray(new String[0]), commandResult, mTestTimeout);

        if (commandResult != null) {
            CommandStatus commandStatus = commandResult.getStatus();
            if (commandStatus != CommandStatus.SUCCESS
                && commandStatus != CommandStatus.TIMED_OUT) {
                CLog.e("Python process failed");
                CLog.e("Command stdout: " + commandResult.getStdout());
                CLog.e("Command stderr: " + commandResult.getStderr());
                CLog.e("Command status: " + commandStatus);
                CLog.e("Python log: ");
                printVtsLogs(vtsRunnerLogDir);
                printToDeviceLogcatAboutTestModuleStatus("ERROR");
                throw new RuntimeException("Failed to run VTS test");
            }
            printToDeviceLogcatAboutTestModuleStatus("END");
        }

        VtsMultiDeviceTestResultParser parser =
                new VtsMultiDeviceTestResultParser(listener, mRunName);

        if (mUseStdoutLogs) {
            if (commandResult.getStdout() == null) {
                CLog.e("The std:out is null for CommandResult.");
                throw new RuntimeException("The std:out is null for CommandResult.");
            }
            parser.processNewLines(commandResult.getStdout().split("\n"));
        } else {
            // parse from test_run_summary.json instead of stdout
            String jsonData = null;
            JSONObject object = null;
            File testRunSummary = getFileTestRunSummary(vtsRunnerLogDir);
            if (testRunSummary == null) {
                CLog.e("Couldn't locate the file : " + TEST_RUN_SUMMARY_FILE_NAME);
            } else {
                try {
                    jsonData = FileUtil.readStringFromFile(testRunSummary);
                    CLog.i("Test Result Summary: %s", jsonData);
                    object = new JSONObject(jsonData);
                } catch (IOException e) {
                    CLog.e("Error occurred in parsing Json file : %s", testRunSummary.toPath());
                } catch (JSONException e) {
                    CLog.e("Error occurred in parsing Json String : %s", jsonData);
                }
                if (object == null) {
                    CLog.e("Json object is null.");
                    throw new RuntimeException("Json object is null.");
                }
                parser.processJsonFile(object);

                try {
                    JSONObject planObject = object.getJSONObject(TESTMODULE);
                    String test_module_name = planObject.getString("Name");
                    long test_module_timestamp = planObject.getLong("Timestamp");
                    AddTestModuleKeys(test_module_name, test_module_timestamp);
                } catch (JSONException e) {
                    CLog.d("Key '%s' not found in result json summary", TESTMODULE);
                }
            }
        }
        printVtsLogs(vtsRunnerLogDir);

        File reportMsg = FileUtil.findFile(vtsRunnerLogDir, REPORT_MESSAGE_FILE_NAME);
        CLog.i("Report message path: %s", reportMsg);

        if (reportMsg == null) {
            CLog.e("Cannot find report message proto file.");
        } else if (reportMsg.length() > 0) {
            CLog.i("Uploading report message. File size: %s", reportMsg.length());
            VtsDashboardUtil dashboardUtil = new VtsDashboardUtil(configReader);
            dashboardUtil.Upload(reportMsg.getAbsolutePath());
        } else {
            CLog.i("Result uploading is not enabled.");
        }

        FileUtil.recursiveDelete(vtsRunnerLogDir);
        CLog.i("Deleted the runner log dir, %s.", vtsRunnerLogDir);
        if (jsonFilePath != null) {
          FileUtil.deleteFile(new File(jsonFilePath));
          CLog.i("Deleted the runner json config file, %s.", jsonFilePath);
        }

        if (interruptMessage != null) {
            throw new RunInterruptedException(interruptMessage);
        }
    }

    /**
     * This method return the file test_run_summary.json which is then used to parse logs.
     *
     * @param logDir : The file that needs to be converted
     * @return the file named test_run_summary.json
     * @throws IllegalArgumentException
     */
    private File getFileTestRunSummary(File logDir) throws IllegalArgumentException {
        File[] children;
        if (logDir == null) {
            throw new IllegalArgumentException("Argument logDir is null.");
        }
        children = logDir.listFiles();
        if (children != null) {
            for (File child : children) {
                if (!child.isDirectory()) {
                    if (child.getName().equals(TEST_RUN_SUMMARY_FILE_NAME)) {
                        return child;
                    }
                } else {
                    File file = getFileTestRunSummary(child);
                    if (file != null) {
                        return file;
                    }
                }
            }
        }
        return null;
    }

    /**
     * The method prints all VTS runner log files
     *
     * @param logDir the File instance of the base log dir.
     */
    private void printVtsLogs(File logDir) {
        File[] children;
        if (logDir == null) {
            CLog.e("Scan VTS log dir: null\n");
            return;
        }
        CLog.i("Scan VTS log dir %s\n", logDir.getAbsolutePath());
        children = logDir.listFiles();
        if (children != null) {
            for (File child : children) {
                if (child.isDirectory()) {
                    if (!child.getName().equals("temp")) {
                        // temp in python log directory is for temp files produced by test module
                        // and thus should not be included in log printout
                        printVtsLogs(child);
                    }
                } else {
                    CLog.i("VTS log file %s\n", child.getAbsolutePath());
                    try {
                        if (child.getName().startsWith("vts_agent") &&
                                child.getName().endsWith(".log")) {
                            CLog.i("Content: %s\n", FileUtil.readStringFromFile(child));
                        } else {
                            CLog.i("skip %s\n", child.getName());
                        }
                    } catch (IOException e) {
                        CLog.e("I/O error\n");
                    }
                }
            }
        }
    }

    /**
     * Set the path for android-vts/testcases/ which keeps the VTS python code under vts.
     */
    private void setTestCaseDataDir() {
        CompatibilityBuildHelper buildHelper = new CompatibilityBuildHelper(mBuildInfo);
        File testDir = null;
        try {
            testDir = buildHelper.getTestsDir();
        } catch (FileNotFoundException e) {
            /* pass */
        }
        if (testDir != null) {
            mTestCaseDataDir = testDir.getAbsolutePath();
        }
    }

    /**
     * {@inheritDoc}
     */
    @Override
    public void setAbi(IAbi abi){
        mAbi = abi;
    }

    /**
     * Creates VtsPythonRunnerHelper.
     */
    protected VtsPythonRunnerHelper createVtsPythonRunnerHelper() {
        return new VtsPythonRunnerHelper(mBuildInfo);
    }
}<|MERGE_RESOLUTION|>--- conflicted
+++ resolved
@@ -56,16 +56,10 @@
 import java.util.TreeSet;
 import java.util.Set;
 import java.util.List;
-<<<<<<< HEAD
-import java.util.Set;
 import java.util.TreeSet;
 import java.util.ArrayList;
 import java.util.Arrays;
-=======
-import java.util.ArrayList;
-import java.util.Arrays;
 import java.util.Collection;
->>>>>>> d3dd3f80
 
 /**
  * A Test that runs a vts multi device test package (part of Vendor Test Suite,
