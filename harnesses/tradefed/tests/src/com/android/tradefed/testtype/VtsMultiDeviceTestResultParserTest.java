/*
 * Copyright (C) 2016 The Android Open Source Project
 *
 * Licensed under the Apache License, Version 2.0 (the "License");
 * you may not use this file except in compliance with the License.
 * You may obtain a copy of the License at
 *
 *      http://www.apache.org/licenses/LICENSE-2.0
 *
 * Unless required by applicable law or agreed to in writing, software
 * distributed under the License is distributed on an "AS IS" BASIS,
 * WITHOUT WARRANTIES OR CONDITIONS OF ANY KIND, either express or implied.
 * See the License for the specific language governing permissions and
 * limitations under the License.
 */
package com.android.tradefed.testtype;

<<<<<<< HEAD
import com.android.tradefed.result.ITestLifeCycleReceiver;
import com.android.tradefed.result.TestDescription;
import com.android.tradefed.util.FileUtil;
=======
import com.android.ddmlib.testrunner.ITestRunListener;
import com.android.ddmlib.testrunner.TestIdentifier;
import com.android.tradefed.util.StreamUtil;
>>>>>>> d22a6ef4

import org.easymock.EasyMock;
import org.json.JSONException;
import org.json.JSONObject;
import org.junit.Assert;
import org.junit.Test;
import org.junit.runner.RunWith;
import org.junit.runners.JUnit4;

import java.io.IOException;
import java.io.InputStream;
import java.text.ParseException;
import java.text.SimpleDateFormat;
import java.util.Collections;
import java.util.Date;

/**
 * Unit tests for {@link VtsMultiDeviceTestResultParser}.
 */
@RunWith(JUnit4.class)
public class VtsMultiDeviceTestResultParserTest {
    // Test file paths in the resources
    private static final String OUTPUT_FILE_1 = "/testtype/vts_multi_device_test_parser_output.txt";
    private static final String OUTPUT_FILE_2 =
            "/testtype/vts_multi_device_test_parser_output_timeout.txt";
    private static final String OUTPUT_FILE_3 =
            "/testtype/vts_multi_device_test_parser_output_error.txt";
    private static final String SUMMARY_FILE_NORMAL = "/testtype/test_run_summary_normal.json";
    private static final String SUMMARY_FILE_CLASS_ERRORS =
            "/testtype/test_run_summary_class_errors.json";

    // test name
    private static final String RUN_NAME = "SampleLightFuzzTest";
    private static final String TEST_NAME_1 = "testTurnOnLightBlackBoxFuzzing";
    private static final String TEST_NAME_2 = "testTurnOnLightWhiteBoxFuzzing";

    // error messages in the summary files.
    private static final String FAILURE_MESSAGE = "unit test";
    private static final String CLASS_ERROR_MESSAGE = "class error";

    /**
     * Test the run method with a normal input.
     */
    @Test
    public void testRunTimeoutInput() throws IOException {
        String[] contents = getOutput(OUTPUT_FILE_2);
        long totalTime = getTotalTime(contents);

        // prepare the mock object
        ITestLifeCycleReceiver mockRunListener = EasyMock.createMock(ITestLifeCycleReceiver.class);
        mockRunListener.testRunStarted(TEST_NAME_2, 2);
        TestDescription test1 = new TestDescription(RUN_NAME, TEST_NAME_2);
        mockRunListener.testStarted(test1);
        mockRunListener.testFailed(test1, "TIMEOUT");
        mockRunListener.testEnded(test1, Collections.emptyMap());

        TestDescription test2 = new TestDescription(RUN_NAME, TEST_NAME_1);
        mockRunListener.testStarted(test2);
        mockRunListener.testEnded(test2, Collections.emptyMap());
        mockRunListener.testRunEnded(totalTime, Collections.emptyMap());

        EasyMock.replay(mockRunListener);
        VtsMultiDeviceTestResultParser resultParser =
                new VtsMultiDeviceTestResultParser(mockRunListener, RUN_NAME);
        resultParser.processNewLines(contents);
        resultParser.done();
        EasyMock.verify(mockRunListener);
    }

    /**
     * Test the run method with a normal input.
     */
    @Test
    public void testRunNormalInput() throws IOException {
        String[] contents = getOutput(OUTPUT_FILE_1);
        long totalTime = getTotalTime(contents);

        // prepare the mock object
        ITestLifeCycleReceiver mockRunListener = EasyMock.createMock(ITestLifeCycleReceiver.class);
        mockRunListener.testRunStarted(TEST_NAME_2, 2);
        TestDescription test1 = new TestDescription(RUN_NAME, TEST_NAME_2);
        mockRunListener.testStarted(test1);
        mockRunListener.testEnded(test1, Collections.emptyMap());

        TestDescription test2 = new TestDescription(RUN_NAME, TEST_NAME_1);
        mockRunListener.testStarted(test2);
        mockRunListener.testEnded(test2, Collections.emptyMap());
        mockRunListener.testRunEnded(totalTime, Collections.emptyMap());

        EasyMock.replay(mockRunListener);
        VtsMultiDeviceTestResultParser resultParser =
                new VtsMultiDeviceTestResultParser(mockRunListener, RUN_NAME);
        resultParser.processNewLines(contents);
        resultParser.done();
        EasyMock.verify(mockRunListener);
    }

    /**
     * Test the run method with a erroneous input.
     */
    @Test
    public void testRunErrorInput() throws IOException {
        String[] contents = getOutput(OUTPUT_FILE_3);
        long totalTime = getTotalTime(contents);

        // prepare the mock object
        ITestLifeCycleReceiver mockRunListener = EasyMock.createMock(ITestLifeCycleReceiver.class);
        mockRunListener.testRunStarted(null, 0);
        mockRunListener.testRunEnded(totalTime, Collections.<String, String>emptyMap());

        EasyMock.replay(mockRunListener);
        VtsMultiDeviceTestResultParser resultParser =
                new VtsMultiDeviceTestResultParser(mockRunListener, RUN_NAME);
        resultParser.processNewLines(contents);
        resultParser.done();
        EasyMock.verify(mockRunListener);
    }
    /**
     * @param contents The logs that are used for a test case.
     * @return {long} total running time of the test.
     */
    private long getTotalTime(String[] contents) {
        Date startDate = getDate(contents, true);
        Date endDate = getDate(contents, false);

        if (startDate == null || endDate == null) {
            return 0;
        }
        return endDate.getTime() - startDate.getTime();
    }

    /**
     * Read a resource file as a string.
     *
     * @param resource the name of the resource.
     * @return {String} the contents of the resource.
     * @throws IOException if fails to read.
     */
    private String getResourceAsString(String resource) throws IOException {
        InputStream input = getClass().getResourceAsStream(resource);
        Assert.assertNotNull("Cannot load " + resource, input);
        try {
            return StreamUtil.getStringFromStream(input);
        } finally {
            input.close();
        }
    }

    /**
     * Returns the sample shell output for a test command.
     *
     * @return {String} shell output
     * @throws IOException
     */
    private String[] getOutput(String filePath) throws IOException {
<<<<<<< HEAD
        File tmpDir = FileUtil.createTempDir("tmp-dir");
        BufferedReader br = null;
        String output = null;
        try {
            File resFile = FileUtil.saveResourceFile(
                    this.getClass().getResourceAsStream(filePath), tmpDir, "test-file");
            br = new BufferedReader(new FileReader(resFile));
            StringBuilder sb = new StringBuilder();
            String line = br.readLine();

            while (line != null) {
                sb.append(line);
                sb.append(System.lineSeparator());
                line = br.readLine();
            }
            output = sb.toString();
        } finally {
            if (br != null) {
                br.close();
            }
            FileUtil.recursiveDelete(tmpDir);
        }
        return output.split("\n");
=======
        return getResourceAsString(filePath).split("\n");
>>>>>>> d22a6ef4
    }

    /**
     * Return the time in milliseconds to calculate the time elapsed in a particular test.
     *
     * @param lines The logs that need to be parsed.
     * @param calculateStartDate flag which is true if we need to calculate start date.
     * @return {Date} the start and end time corresponding to a test.
     */
    private Date getDate(String[] lines, boolean calculateStartDate) {
        Date date = null;
        int begin = calculateStartDate ? 0 : lines.length - 1;
        int diff = calculateStartDate ? 1 : -1;

        for (int index = begin; index >= 0 && index < lines.length; index += diff) {
            lines[index].trim();
            String[] toks = lines[index].split(" ");

            // set the start time from the first line
            // the loop should continue if exception occurs, else it can break
            if (toks.length < 3) {
                continue;
            }
            String time = toks[2];
            SimpleDateFormat sdf = new SimpleDateFormat("HH:mm:ss.SSS");
            try {
                date = sdf.parse(time);
            } catch (ParseException e) {
                continue;
            }
            break;
        }
        return date;
    }

    /*
     * Test parsing a summary containing passing and failing records.
     */
    @Test
    public void testNormalSummary() throws IOException, JSONException {
        JSONObject object = new JSONObject(getResourceAsString(SUMMARY_FILE_NORMAL));

        ITestRunListener mockRunListener = EasyMock.createMock(ITestRunListener.class);
        mockRunListener.testRunStarted(RUN_NAME, 2);
        TestIdentifier test1 = new TestIdentifier(RUN_NAME, TEST_NAME_1);
        mockRunListener.testStarted(test1);
        mockRunListener.testEnded(test1, Collections.emptyMap());

        TestIdentifier test2 = new TestIdentifier(RUN_NAME, TEST_NAME_2);
        mockRunListener.testStarted(test2);
        mockRunListener.testFailed(test2, FAILURE_MESSAGE);
        mockRunListener.testEnded(test2, Collections.emptyMap());
        mockRunListener.testRunEnded(EasyMock.anyLong(), EasyMock.eq(Collections.emptyMap()));

        EasyMock.replay(mockRunListener);
        VtsMultiDeviceTestResultParser resultParser =
                new VtsMultiDeviceTestResultParser(mockRunListener, RUN_NAME);
        resultParser.processJsonFile(object);
    }

    /*
     * Test parsing a summary containing class error message.
     */
    @Test
    public void testClassErrorSummary() throws IOException, JSONException {
        JSONObject object = new JSONObject(getResourceAsString(SUMMARY_FILE_CLASS_ERRORS));

        ITestRunListener mockRunListener = EasyMock.createMock(ITestRunListener.class);
        mockRunListener.testRunStarted(RUN_NAME, 1);
        TestIdentifier test1 = new TestIdentifier(RUN_NAME, TEST_NAME_1);
        mockRunListener.testStarted(test1);
        mockRunListener.testFailed(test1, FAILURE_MESSAGE);
        mockRunListener.testEnded(test1, Collections.emptyMap());
        mockRunListener.testRunFailed(CLASS_ERROR_MESSAGE);
        mockRunListener.testRunEnded(EasyMock.anyLong(), EasyMock.eq(Collections.emptyMap()));

        EasyMock.replay(mockRunListener);
        VtsMultiDeviceTestResultParser resultParser =
                new VtsMultiDeviceTestResultParser(mockRunListener, RUN_NAME);
        resultParser.processJsonFile(object);
    }
}<|MERGE_RESOLUTION|>--- conflicted
+++ resolved
@@ -15,15 +15,9 @@
  */
 package com.android.tradefed.testtype;
 
-<<<<<<< HEAD
 import com.android.tradefed.result.ITestLifeCycleReceiver;
 import com.android.tradefed.result.TestDescription;
-import com.android.tradefed.util.FileUtil;
-=======
-import com.android.ddmlib.testrunner.ITestRunListener;
-import com.android.ddmlib.testrunner.TestIdentifier;
 import com.android.tradefed.util.StreamUtil;
->>>>>>> d22a6ef4
 
 import org.easymock.EasyMock;
 import org.json.JSONException;
@@ -179,33 +173,7 @@
      * @throws IOException
      */
     private String[] getOutput(String filePath) throws IOException {
-<<<<<<< HEAD
-        File tmpDir = FileUtil.createTempDir("tmp-dir");
-        BufferedReader br = null;
-        String output = null;
-        try {
-            File resFile = FileUtil.saveResourceFile(
-                    this.getClass().getResourceAsStream(filePath), tmpDir, "test-file");
-            br = new BufferedReader(new FileReader(resFile));
-            StringBuilder sb = new StringBuilder();
-            String line = br.readLine();
-
-            while (line != null) {
-                sb.append(line);
-                sb.append(System.lineSeparator());
-                line = br.readLine();
-            }
-            output = sb.toString();
-        } finally {
-            if (br != null) {
-                br.close();
-            }
-            FileUtil.recursiveDelete(tmpDir);
-        }
-        return output.split("\n");
-=======
         return getResourceAsString(filePath).split("\n");
->>>>>>> d22a6ef4
     }
 
     /**
@@ -248,13 +216,13 @@
     public void testNormalSummary() throws IOException, JSONException {
         JSONObject object = new JSONObject(getResourceAsString(SUMMARY_FILE_NORMAL));
 
-        ITestRunListener mockRunListener = EasyMock.createMock(ITestRunListener.class);
+        ITestLifeCycleReceiver mockRunListener = EasyMock.createMock(ITestLifeCycleReceiver.class);
         mockRunListener.testRunStarted(RUN_NAME, 2);
-        TestIdentifier test1 = new TestIdentifier(RUN_NAME, TEST_NAME_1);
-        mockRunListener.testStarted(test1);
-        mockRunListener.testEnded(test1, Collections.emptyMap());
-
-        TestIdentifier test2 = new TestIdentifier(RUN_NAME, TEST_NAME_2);
+        TestDescription test1 = new TestDescription(RUN_NAME, TEST_NAME_1);
+        mockRunListener.testStarted(test1);
+        mockRunListener.testEnded(test1, Collections.emptyMap());
+
+        TestDescription test2 = new TestDescription(RUN_NAME, TEST_NAME_2);
         mockRunListener.testStarted(test2);
         mockRunListener.testFailed(test2, FAILURE_MESSAGE);
         mockRunListener.testEnded(test2, Collections.emptyMap());
@@ -273,9 +241,9 @@
     public void testClassErrorSummary() throws IOException, JSONException {
         JSONObject object = new JSONObject(getResourceAsString(SUMMARY_FILE_CLASS_ERRORS));
 
-        ITestRunListener mockRunListener = EasyMock.createMock(ITestRunListener.class);
+        ITestLifeCycleReceiver mockRunListener = EasyMock.createMock(ITestLifeCycleReceiver.class);
         mockRunListener.testRunStarted(RUN_NAME, 1);
-        TestIdentifier test1 = new TestIdentifier(RUN_NAME, TEST_NAME_1);
+        TestDescription test1 = new TestDescription(RUN_NAME, TEST_NAME_1);
         mockRunListener.testStarted(test1);
         mockRunListener.testFailed(test1, FAILURE_MESSAGE);
         mockRunListener.testEnded(test1, Collections.emptyMap());
