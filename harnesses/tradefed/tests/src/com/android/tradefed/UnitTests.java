--- conflicted
+++ resolved
@@ -15,12 +15,9 @@
  */
 package com.android.tradefed;
 
-<<<<<<< HEAD
-import com.android.tradefed.presubmit.VtsConfigLoadingTest;
-=======
 import com.android.tradefed.device.metric.VtsCoverageCollectorTest;
 import com.android.tradefed.device.metric.VtsHalTraceCollectorTest;
->>>>>>> 808e646e
+import com.android.tradefed.presubmit.VtsConfigLoadingTest;
 import com.android.tradefed.targetprep.VtsCoveragePreparerTest;
 import com.android.tradefed.targetprep.VtsPythonVirtualenvPreparerTest;
 import com.android.tradefed.targetprep.VtsTraceCollectPreparerTest;
@@ -43,15 +40,12 @@
 @RunWith(Suite.class)
 @SuiteClasses({
     // NOTE: please keep classes sorted lexicographically in each group
-<<<<<<< HEAD
-    // presubmit
-    VtsConfigLoadingTest.class,
-=======
     //device
     VtsCoverageCollectorTest.class,
     VtsHalTraceCollectorTest.class,
 
->>>>>>> 808e646e
+    // presubmit
+    VtsConfigLoadingTest.class,
     // targetprep
     VtsCoveragePreparerTest.class,
     VtsPythonVirtualenvPreparerTest.class,
