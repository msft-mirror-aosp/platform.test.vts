#
# Copyright (C) 2016 The Android Open Source Project
#
# Licensed under the Apache License, Version 2.0 (the "License");
# you may not use this file except in compliance with the License.
# You may obtain a copy of the License at
#
#      http://www.apache.org/licenses/LICENSE-2.0
#
# Unless required by applicable law or agreed to in writing, software
# distributed under the License is distributed on an "AS IS" BASIS,
# WITHOUT WARRANTIES OR CONDITIONS OF ANY KIND, either express or implied.
# See the License for the specific language governing permissions and
# limitations under the License.
#

LOCAL_PATH:= $(call my-dir)
include $(CLEAR_VARS)

LOCAL_MODULE := vtsc_test
LOCAL_MODULE_CLASS := FAKE
LOCAL_IS_HOST_MODULE := true

include $(BUILD_SYSTEM)/base_rules.mk

$(LOCAL_BUILT_MODULE): PRIVATE_PY_SCRIPT := $(LOCAL_PATH)/test_vtsc.py
$(LOCAL_BUILT_MODULE): PRIVATE_OUT_DIR := $(intermediates)/vts/test_out
$(LOCAL_BUILT_MODULE): PRIVATE_TEMP_DIR := $(intermediates)/vts/temp
$(LOCAL_BUILT_MODULE): PRIVATE_CANONICAL_DIR := $(LOCAL_PATH)/golden
$(LOCAL_BUILT_MODULE): PRIVATE_VTSC_EXEC := $(HOST_OUT_EXECUTABLES)/vtsc
$(LOCAL_BUILT_MODULE): PRIVATE_HIDL_EXEC := $(HOST_OUT_EXECUTABLES)/hidl-gen
$(LOCAL_BUILT_MODULE): $(PRIVATE_PY_SCRIPT) $(HOST_OUT_EXECUTABLES)/vtsc
$(LOCAL_BUILT_MODULE): $(PRIVATE_PY_SCRIPT) $(HOST_OUT_EXECUTABLES)/hidl-gen
	@echo "Regression test (build time): $(PRIVATE_MODULE)"
<<<<<<< HEAD
	$(hide) PYTHONPATH=$$PYTHONPATH:test \
	python $(PRIVATE_PY_SCRIPT) -h $(PRIVATE_HIDL_EXEC) -p $(PRIVATE_VTSC_EXEC) \
	    -c $(PRIVATE_CANONICAL_DIR) -o $(PRIVATE_OUT_DIR) -t $(PRIVATE_TEMP_DIR)
=======
	# b/71519031 This branch does not have complete external/python.
	# Run the test only if the system has the required modules.
	$(hide) \
	if python -c "import concurrent.futures" 2> /dev/null ; then \
	  PYTHONPATH=$$PYTHONPATH:test \
	    python $(PRIVATE_PY_SCRIPT) -h $(PRIVATE_HIDL_EXEC) -p $(PRIVATE_VTSC_EXEC) \
	    -c $(PRIVATE_CANONICAL_DIR) -o $(PRIVATE_OUT_DIR); \
	else \
	  echo "Skip $(PRIVATE_MODULE) as the required Python module isn't available."; \
	fi
>>>>>>> 674821d9
	$(hide) touch $@

.PHONY: $(LOCAL_BUILT_MODULE)<|MERGE_RESOLUTION|>--- conflicted
+++ resolved
@@ -32,22 +32,16 @@
 $(LOCAL_BUILT_MODULE): $(PRIVATE_PY_SCRIPT) $(HOST_OUT_EXECUTABLES)/vtsc
 $(LOCAL_BUILT_MODULE): $(PRIVATE_PY_SCRIPT) $(HOST_OUT_EXECUTABLES)/hidl-gen
 	@echo "Regression test (build time): $(PRIVATE_MODULE)"
-<<<<<<< HEAD
-	$(hide) PYTHONPATH=$$PYTHONPATH:test \
-	python $(PRIVATE_PY_SCRIPT) -h $(PRIVATE_HIDL_EXEC) -p $(PRIVATE_VTSC_EXEC) \
-	    -c $(PRIVATE_CANONICAL_DIR) -o $(PRIVATE_OUT_DIR) -t $(PRIVATE_TEMP_DIR)
-=======
 	# b/71519031 This branch does not have complete external/python.
 	# Run the test only if the system has the required modules.
 	$(hide) \
 	if python -c "import concurrent.futures" 2> /dev/null ; then \
 	  PYTHONPATH=$$PYTHONPATH:test \
 	    python $(PRIVATE_PY_SCRIPT) -h $(PRIVATE_HIDL_EXEC) -p $(PRIVATE_VTSC_EXEC) \
-	    -c $(PRIVATE_CANONICAL_DIR) -o $(PRIVATE_OUT_DIR); \
+	    -c $(PRIVATE_CANONICAL_DIR) -o $(PRIVATE_OUT_DIR) -t $(PRIVATE_TEMP_DIR); \
 	else \
 	  echo "Skip $(PRIVATE_MODULE) as the required Python module isn't available."; \
 	fi
->>>>>>> 674821d9
 	$(hide) touch $@
 
 .PHONY: $(LOCAL_BUILT_MODULE)