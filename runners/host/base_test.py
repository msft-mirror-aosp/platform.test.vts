#
# Copyright (C) 2016 The Android Open Source Project
#
# Licensed under the Apache License, Version 2.0 (the "License");
# you may not use this file except in compliance with the License.
# You may obtain a copy of the License at
#
#      http://www.apache.org/licenses/LICENSE-2.0
#
# Unless required by applicable law or agreed to in writing, software
# distributed under the License is distributed on an "AS IS" BASIS,
# WITHOUT WARRANTIES OR CONDITIONS OF ANY KIND, either express or implied.
# See the License for the specific language governing permissions and
# limitations under the License.
#

import logging
import os
import re
import sys

from vts.proto import VtsReportMessage_pb2 as ReportMsg
from vts.runners.host import asserts
from vts.runners.host import const
from vts.runners.host import errors
from vts.runners.host import keys
from vts.runners.host import logger
from vts.runners.host import records
from vts.runners.host import signals
from vts.runners.host import utils
from vts.utils.python.controllers import adb
from vts.utils.python.controllers import android_device
from vts.utils.python.common import filter_utils
from vts.utils.python.common import list_utils
from vts.utils.python.coverage import coverage_utils
from vts.utils.python.coverage import sancov_utils
from vts.utils.python.precondition import precondition_utils
from vts.utils.python.profiling import profiling_utils
from vts.utils.python.reporting import log_uploading_utils
from vts.utils.python.systrace import systrace_utils
from vts.utils.python.web import feature_utils
from vts.utils.python.web import web_utils

from acts import signals as acts_signals

# Macro strings for test result reporting
TEST_CASE_TOKEN = "[Test Case]"
RESULT_LINE_TEMPLATE = TEST_CASE_TOKEN + " %s %s"
STR_TEST = "test"
STR_GENERATE = "generate"
_REPORT_MESSAGE_FILE_NAME = "report_proto.msg"
_BUG_REPORT_FILE_PREFIX = "bugreport"
_BUG_REPORT_FILE_EXTENSION = ".zip"
_LOGCAT_FILE_PREFIX = "logcat"
_LOGCAT_FILE_EXTENSION = ".txt"
_ANDROID_DEVICES = '_android_devices'
_REASON_TO_SKIP_ALL_TESTS = '_reason_to_skip_all_tests'
<<<<<<< HEAD
# the name of a system property which tells whether to stop properly configured
# native servers where properly configured means a server's init.rc is
# configured to stop when that property's value is 1.
SYSPROP_VTS_NATIVE_SERVER = "vts.native_server.on"
=======
_SETUP_RETRY_NUMBER = 5
>>>>>>> 7ec0ecdc

LOGCAT_BUFFERS = [
    'radio',
    'events',
    'main',
    'system',
    'crash'
]


class BaseTestClass(object):
    """Base class for all test classes to inherit from.

    This class gets all the controller objects from test_runner and executes
    the test cases requested within itself.

    Most attributes of this class are set at runtime based on the configuration
    provided.

    Attributes:
        android_devices: A list of AndroidDevice object, representing android
                         devices.
        test_module_name: A string representing the test module name.
        tests: A list of strings, each representing a test case name.
        log: A logger object used for logging.
        results: A records.TestResult object for aggregating test results from
                 the execution of test cases.
        _current_record: A records.TestResultRecord object for the test case
                         currently being executed. If no test is running, this
                         should be None.
        include_filer: A list of string, each representing a test case name to
                       include.
        exclude_filer: A list of string, each representing a test case name to
                       exclude. Has no effect if include_filer is not empty.
        abi_name: String, name of abi in use
        abi_bitness: String, bitness of abi in use
        web: WebFeature, object storing web feature util for test run
        coverage: CoverageFeature, object storing coverage feature util for test run
        sancov: SancovFeature, object storing sancov feature util for test run
        start_vts_agents: whether to start vts agents when registering new
                          android devices.
        profiling: ProfilingFeature, object storing profiling feature util for test run
        _bug_report_on_failure: bool, whether to catch bug report at the end
                                of failed test cases. Default is False
        _logcat_on_failure: bool, whether to dump logcat at the end
                                of failed test cases. Default is True
        test_filter: Filter object to filter test names.
    """
    start_vts_agents = True

    def __init__(self, configs):
        self.tests = []
        # Set all the controller objects and params.
        for name, value in configs.items():
            setattr(self, name, value)
        self.results = records.TestResult()
        self.log = logger.LoggerProxy()
        self._current_record = None

        # Setup test filters
        self.include_filter = self.getUserParam(
            [
                keys.ConfigKeys.KEY_TEST_SUITE,
                keys.ConfigKeys.KEY_INCLUDE_FILTER
            ],
            default_value=[])
        self.exclude_filter = self.getUserParam(
            [
                keys.ConfigKeys.KEY_TEST_SUITE,
                keys.ConfigKeys.KEY_EXCLUDE_FILTER
            ],
            default_value=[])

        # TODO(yuexima): remove include_filter and exclude_filter from class attributes
        # after confirming all modules no longer have reference to them
        self.include_filter = list_utils.ExpandItemDelimiters(
            list_utils.ItemsToStr(self.include_filter), ',')
        self.exclude_filter = list_utils.ExpandItemDelimiters(
            list_utils.ItemsToStr(self.exclude_filter), ',')
        exclude_over_include = self.getUserParam(
            keys.ConfigKeys.KEY_EXCLUDE_OVER_INCLUDE, default_value=None)
        self.test_module_name = self.getUserParam(
            keys.ConfigKeys.KEY_TESTBED_NAME,
            warn_if_not_found=True,
            default_value=self.__class__.__name__)
        self.test_filter = filter_utils.Filter(
            self.include_filter,
            self.exclude_filter,
            enable_regex=True,
            exclude_over_include=exclude_over_include,
            enable_negative_pattern=True,
            enable_module_name_prefix_matching=True,
            module_name=self.test_module_name,
            expand_bitness=True)
        logging.info('Test filter: %s' % self.test_filter)

        # TODO: get abi information differently for multi-device support.
        # Set other optional parameters
        self.abi_name = self.getUserParam(
            keys.ConfigKeys.IKEY_ABI_NAME, default_value=None)
        self.abi_bitness = self.getUserParam(
            keys.ConfigKeys.IKEY_ABI_BITNESS, default_value=None)
        self.skip_on_32bit_abi = self.getUserParam(
            keys.ConfigKeys.IKEY_SKIP_ON_32BIT_ABI, default_value=False)
        self.skip_on_64bit_abi = self.getUserParam(
            keys.ConfigKeys.IKEY_SKIP_ON_64BIT_ABI, default_value=False)
        self.run_32bit_on_64bit_abi = self.getUserParam(
            keys.ConfigKeys.IKEY_RUN_32BIT_ON_64BIT_ABI, default_value=False)
        self.web = web_utils.WebFeature(self.user_params)
        self.coverage = coverage_utils.CoverageFeature(
            self.user_params, web=self.web)
        self.sancov = sancov_utils.SancovFeature(
            self.user_params, web=self.web)
        self.profiling = profiling_utils.ProfilingFeature(
            self.user_params, web=self.web)
        self.systrace = systrace_utils.SystraceFeature(
            self.user_params, web=self.web)
        self.log_uploading = log_uploading_utils.LogUploadingFeature(
            self.user_params, web=self.web)
        self.collect_tests_only = self.getUserParam(
            keys.ConfigKeys.IKEY_COLLECT_TESTS_ONLY, default_value=False)
        self.run_as_vts_self_test = self.getUserParam(
            keys.ConfigKeys.RUN_AS_VTS_SELFTEST, default_value=False)
        self.run_as_compliance_test = self.getUserParam(
            keys.ConfigKeys.RUN_AS_COMPLIANCE_TEST, default_value=False)
        self._bug_report_on_failure = self.getUserParam(
            keys.ConfigKeys.IKEY_BUG_REPORT_ON_FAILURE, default_value=False)
        self._logcat_on_failure = self.getUserParam(
            keys.ConfigKeys.IKEY_LOGCAT_ON_FAILURE, default_value=True)

    @property
    def android_devices(self):
        """Returns a list of AndroidDevice objects"""
        if not hasattr(self, _ANDROID_DEVICES):
            setattr(self, _ANDROID_DEVICES,
                    self.registerController(android_device,
                                            start_services=self.start_vts_agents))
        return getattr(self, _ANDROID_DEVICES)

    @android_devices.setter
    def android_devices(self, devices):
        """Set the list of AndroidDevice objects"""
        setattr(self, _ANDROID_DEVICES, devices)

    def __enter__(self):
        return self

    def __exit__(self, *args):
        self._exec_func(self.cleanUp)

    def unpack_userparams(self, req_param_names=[], opt_param_names=[], **kwargs):
        """Wrapper for test cases using ACTS runner API."""
        return self.getUserParams(req_param_names, opt_param_names, **kwargs)

    def getUserParams(self, req_param_names=[], opt_param_names=[], **kwargs):
        """Unpacks user defined parameters in test config into individual
        variables.

        Instead of accessing the user param with self.user_params["xxx"], the
        variable can be directly accessed with self.xxx.

        A missing required param will raise an exception. If an optional param
        is missing, an INFO line will be logged.

        Args:
            req_param_names: A list of names of the required user params.
            opt_param_names: A list of names of the optional user params.
            **kwargs: Arguments that provide default values.
                e.g. getUserParams(required_list, opt_list, arg_a="hello")
                     self.arg_a will be "hello" unless it is specified again in
                     required_list or opt_list.

        Raises:
            BaseTestError is raised if a required user params is missing from
            test config.
        """
        for k, v in kwargs.items():
            setattr(self, k, v)
        for name in req_param_names:
            if name not in self.user_params:
                raise errors.BaseTestError(("Missing required user param '%s' "
                                            "in test configuration.") % name)
            setattr(self, name, self.user_params[name])
        for name in opt_param_names:
            if name not in self.user_params:
                logging.info(("Missing optional user param '%s' in "
                              "configuration, continue."), name)
            else:
                setattr(self, name, self.user_params[name])

    def getUserParam(self,
                     param_name,
                     error_if_not_found=False,
                     warn_if_not_found=False,
                     default_value=None,
                     to_str=False):
        """Get the value of a single user parameter.

        This method returns the value of specified user parameter.

        Note: unlike getUserParams(), this method will not automatically set
              attribute using the parameter name and value.

        Args:
            param_name: string or list of string, denoting user parameter names. If provided
                        a single string, self.user_params["<param_name>"] will be accessed.
                        If provided multiple strings,
                        self.user_params["<param_name1>"]["<param_name2>"]["<param_name3>"]...
                        will be accessed.
            error_if_not_found: bool, whether to raise error if parameter not
                                exists. Default: False
            warn_if_not_found: bool, log a warning message if parameter value
                               not found. Default: False
            default_value: object, default value to return if not found.
                           If error_if_not_found is true, this parameter has no
                           effect. Default: None
            to_str: boolean, whether to convert the result object to string if
                    not None.
                    Note, strings passing in from java json config are often
                    unicode.

        Returns:
            object, value of the specified parameter name chain if exists;
            <default_value> otherwise.
        """

        def ToStr(return_value):
            """Check to_str option and convert to string if not None"""
            if to_str and return_value is not None:
                return str(return_value)
            return return_value

        if not param_name:
            if error_if_not_found:
                raise errors.BaseTestError("empty param_name provided")
            logging.error("empty param_name")
            return ToStr(default_value)

        if not isinstance(param_name, list):
            param_name = [param_name]

        curr_obj = self.user_params
        for param in param_name:
            if param not in curr_obj:
                msg = ("Missing user param '%s' in test configuration.\n"
                       "User params: %s") % (param_name, self.user_params)
                if error_if_not_found:
                    raise errors.BaseTestError(msg)
                elif warn_if_not_found:
                    logging.warn(msg)
                return ToStr(default_value)
            curr_obj = curr_obj[param]

        return ToStr(curr_obj)

    def _getUserConfig(self,
                       config_type,
                       key,
                       default_value=None,
                       error_if_not_found=False,
                       warn_if_not_found=False,
                       to_str=False):
        """Get the value of a user config given the key.

        This method returns the value of specified user config type.

        Args:
            config_type: string, type of user config
            key: string, key of the value string in string config map.
            default_value: object, default value to return if not found.
                           If error_if_not_found is true, this parameter has no
                           effect. Default: None
            error_if_not_found: bool, whether to raise error if parameter not
                                exists. Default: False
            warn_if_not_found: bool, log a warning message if parameter value
                               not found. Default: False
            to_str: boolean, whether to apply str() method to result value
                    if result is not None.
                    Note, strings passing in from java json config are ofen
                    unicode.

        Returns:
            Value in config matching the given key and type if exists;
            <default_value> otherwise.
        """
        dic = self.getUserParam(config_type,
                                error_if_not_found=False,
                                warn_if_not_found=False,
                                default_value=None,
                                to_str=False)

        if dic is None or key not in dic:
            msg = ("Config key %s not found in user config type %s.\n"
                   "User params: %s") % (key, config_type, self.user_params)
            if error_if_not_found:
                raise errors.BaseTestError(msg)
            elif warn_if_not_found:
                logging.warn(msg)

            return default_value

        return dic[key] if not to_str else str(dic[key])

    def getUserConfigStr(self, key, **kwargs):
        """Get the value of a user config string given the key.

        See _getUserConfig method for more details.
        """
        kwargs["to_str"] = True
        return self._getUserConfig(keys.ConfigKeys.IKEY_USER_CONFIG_STR,
                                   key,
                                   **kwargs)

    def getUserConfigInt(self, key, **kwargs):
        """Get the value of a user config int given the key.

        See _getUserConfig method for more details.
        """
        return self._getUserConfig(keys.ConfigKeys.IKEY_USER_CONFIG_INT,
                                   key,
                                   **kwargs)

    def getUserConfigBool(self, key, **kwargs):
        """Get the value of a user config bool given the key.

        See _getUserConfig method for more details.
        """
        return self._getUserConfig(keys.ConfigKeys.IKEY_USER_CONFIG_BOOL,
                                   key,
                                   **kwargs)

    def _setUpClass(self):
        """Proxy function to guarantee the base implementation of setUpClass
        is called.
        """
        if not precondition_utils.MeetFirstApiLevelPrecondition(self):
            self.skipAllTests("The device's first API level doesn't meet the "
                              "precondition.")

        if (self.getUserParam(keys.ConfigKeys.IKEY_DISABLE_FRAMEWORK,
                              default_value=False) or
            # @Deprecated Legacy configuration option name.
            self.getUserParam(keys.ConfigKeys.IKEY_BINARY_TEST_DISABLE_FRAMEWORK,
                              default_value=False)):
            # Disable the framework if requested.
            for device in self.android_devices:
                device.stop()
        else:
            # Enable the framework if requested.
            for device in self.android_devices:
                device.start()

        if (self.getUserParam(keys.ConfigKeys.IKEY_STOP_NATIVE_SERVERS,
                              default_value=False) or
            # @Deprecated Legacy configuration option name.
            self.getUserParam(keys.ConfigKeys.IKEY_BINARY_TEST_STOP_NATIVE_SERVERS,
                              default_value=False)):
            for device in self.android_devices:
                logging.debug("Stops all properly configured native servers "
                              "on device %s", device.serial)
                results = device.setProp(SYSPROP_VTS_NATIVE_SERVER, "1")
                native_server_process_names = self.getUserParam(
                    keys.ConfigKeys.IKEY_NATIVE_SERVER_PROCESS_NAME,
                    default_value=[])
                if native_server_process_names:
                    for native_server_process_name in native_server_process_names:
                        while True:
                            cmd_result = device.shell.Execute("ps -A")
                            if cmd_result[const.EXIT_CODE][0] != 0:
                                logging.error("ps command failed (exit code: %s",
                                              cmd_result[const.EXIT_CODE][0])
                                break
                            if (native_server_process_name not in cmd_result[
                                    const.STDOUT][0]):
                                logging.info("Process %s not running",
                                             native_server_process_name)
                                break
                            logging.info("Checking process %s",
                                         native_server_process_name)
                            time.sleep(1)

        return self.setUpClass()

    def setUpClass(self):
        """Setup function that will be called before executing any test case in
        the test class.

        To signal setup failure, return False or raise an exception. If
        exceptions were raised, the stack trace would appear in log, but the
        exceptions would not propagate to upper levels.

        Implementation is optional.
        """
        pass

    def _tearDownClass(self):
        """Proxy function to guarantee the base implementation of tearDownClass
        is called.
        """
        ret = self.tearDownClass()
        if self.log_uploading.enabled:
            self.log_uploading.UploadLogs()
        if self.web.enabled:
            message_b = self.web.GenerateReportMessage(self.results.requested,
                                                       self.results.executed)
        else:
            message_b = ''

        report_proto_path = os.path.join(logging.log_path,
                                         _REPORT_MESSAGE_FILE_NAME)

        if message_b:
            logging.info('Result proto message path: %s', report_proto_path)

        with open(report_proto_path, "wb") as f:
            f.write(message_b)

        if getattr(self, keys.ConfigKeys.IKEY_BINARY_TEST_STOP_NATIVE_SERVERS,
                   False):
            logging.debug("Restarts all properly configured native servers.")
            for device in self.android_devices:
                try:
                    self.device.setProp(SYSPROP_VTS_NATIVE_SERVER, "0")
                except adb.AdbError:
                    logging.error("failed to restore native servers for device "
                                  + device.serial)

        return ret

    def tearDownClass(self):
        """Teardown function that will be called after all the selected test
        cases in the test class have been executed.

        Implementation is optional.
        """
        pass

    def _testEntry(self, test_record):
        """Internal function to be called upon entry of a test case.

        Args:
            test_record: The TestResultRecord object for the test case going to
                         be executed.
        """
        self._current_record = test_record
        if self.web.enabled:
            self.web.AddTestReport(test_record.test_name)

    def _setUp(self, test_name):
        """Proxy function to guarantee the base implementation of setUp is
        called.
        """
        if self.systrace.enabled:
            self.systrace.StartSystrace()
        return self.setUp()

    def setUp(self):
        """Setup function that will be called every time before executing each
        test case in the test class.

        To signal setup failure, return False or raise an exception. If
        exceptions were raised, the stack trace would appear in log, but the
        exceptions would not propagate to upper levels.

        Implementation is optional.
        """

    def _testExit(self):
        """Internal function to be called upon exit of a test."""
        self._current_record = None

    def _tearDown(self, test_name):
        """Proxy function to guarantee the base implementation of tearDown
        is called.
        """
        if self.systrace.enabled:
            self.systrace.ProcessAndUploadSystrace(test_name)
        self.tearDown()

    def tearDown(self):
        """Teardown function that will be called every time a test case has
        been executed.

        Implementation is optional.
        """

    def _onFail(self):
        """Proxy function to guarantee the base implementation of onFail is
        called.
        """
        record = self._current_record
        logging.error(record.details)
        begin_time = logger.epochToLogLineTimestamp(record.begin_time)
        logging.info(RESULT_LINE_TEMPLATE, record.test_name, record.result)
        if self.web.enabled:
            self.web.SetTestResult(ReportMsg.TEST_CASE_RESULT_FAIL)
        self.onFail(record.test_name, begin_time)
        if self._bug_report_on_failure:
            self.DumpBugReport(
                '%s-%s' % (self.test_module_name, record.test_name))
        if self._logcat_on_failure:
            self.DumpLogcat('%s-%s' % (self.test_module_name, record.test_name))

    def onFail(self, test_name, begin_time):
        """A function that is executed upon a test case failure.

        User implementation is optional.

        Args:
            test_name: Name of the test that triggered this function.
            begin_time: Logline format timestamp taken when the test started.
        """

    def _onPass(self):
        """Proxy function to guarantee the base implementation of onPass is
        called.
        """
        record = self._current_record
        test_name = record.test_name
        begin_time = logger.epochToLogLineTimestamp(record.begin_time)
        msg = record.details
        if msg:
            logging.info(msg)
        logging.info(RESULT_LINE_TEMPLATE, test_name, record.result)
        if self.web.enabled:
            self.web.SetTestResult(ReportMsg.TEST_CASE_RESULT_PASS)
        self.onPass(test_name, begin_time)

    def onPass(self, test_name, begin_time):
        """A function that is executed upon a test case passing.

        Implementation is optional.

        Args:
            test_name: Name of the test that triggered this function.
            begin_time: Logline format timestamp taken when the test started.
        """

    def _onSkip(self):
        """Proxy function to guarantee the base implementation of onSkip is
        called.
        """
        record = self._current_record
        test_name = record.test_name
        begin_time = logger.epochToLogLineTimestamp(record.begin_time)
        logging.info(RESULT_LINE_TEMPLATE, test_name, record.result)
        logging.info("Reason to skip: %s", record.details)
        if self.web.enabled:
            self.web.SetTestResult(ReportMsg.TEST_CASE_RESULT_SKIP)
        self.onSkip(test_name, begin_time)

    def onSkip(self, test_name, begin_time):
        """A function that is executed upon a test case being skipped.

        Implementation is optional.

        Args:
            test_name: Name of the test that triggered this function.
            begin_time: Logline format timestamp taken when the test started.
        """

    def _onSilent(self):
        """Proxy function to guarantee the base implementation of onSilent is
        called.
        """
        record = self._current_record
        test_name = record.test_name
        begin_time = logger.epochToLogLineTimestamp(record.begin_time)
        if self.web.enabled:
            self.web.SetTestResult(None)
        self.onSilent(test_name, begin_time)

    def onSilent(self, test_name, begin_time):
        """A function that is executed upon a test case being marked as silent.

        Implementation is optional.

        Args:
            test_name: Name of the test that triggered this function.
            begin_time: Logline format timestamp taken when the test started.
        """

    def _onException(self):
        """Proxy function to guarantee the base implementation of onException
        is called.
        """
        record = self._current_record
        test_name = record.test_name
        logging.exception(record.details)
        begin_time = logger.epochToLogLineTimestamp(record.begin_time)
        if self.web.enabled:
            self.web.SetTestResult(ReportMsg.TEST_CASE_RESULT_EXCEPTION)
        self.onException(test_name, begin_time)
        if self._bug_report_on_failure:
            self.DumpBugReport(
                '%s-%s' % (self.test_module_name, record.test_name))
        if self._logcat_on_failure:
            self.DumpLogcat('%s-%s' % (self.test_module_name, record.test_name))

    def onException(self, test_name, begin_time):
        """A function that is executed upon an unhandled exception from a test
        case.

        Implementation is optional.

        Args:
            test_name: Name of the test that triggered this function.
            begin_time: Logline format timestamp taken when the test started.
        """

    def _exec_procedure_func(self, func):
        """Executes a procedure function like onPass, onFail etc.

        This function will alternate the 'Result' of the test's record if
        exceptions happened when executing the procedure function.

        This will let signals.TestAbortAll through so abortAll works in all
        procedure functions.

        Args:
            func: The procedure function to be executed.
        """
        record = self._current_record
        if record is None:
            logging.error("Cannot execute %s. No record for current test.",
                          func.__name__)
            return
        try:
            func()
        except (signals.TestAbortAll, acts_signals.TestAbortAll) as e:
            raise signals.TestAbortAll, e, sys.exc_info()[2]
        except Exception as e:
            logging.exception("Exception happened when executing %s for %s.",
                              func.__name__, record.test_name)
            record.addError(func.__name__, e)

    def addTableToResult(self, name, rows):
        """Adds a table to current test record.

        A subclass can call this method to add a table to _current_record when
        running test cases.

        Args:
            name: String, the table name.
            rows: A 2-dimensional list which contains the data.
        """
        self._current_record.addTable(name, rows)

    def filterOneTest(self, test_name, test_filter=None):
        """Check test filters for a test name.

        The first layer of filter is user defined test filters:
        if a include filter is not empty, only tests in include filter will
        be executed regardless whether they are also in exclude filter. Else
        if include filter is empty, only tests not in exclude filter will be
        executed.

        The second layer of filter is checking whether skipAllTests method is
        called. If the flag is set, this method raises signals.TestSkip.

        The third layer of filter is checking abi bitness:
        if a test has a suffix indicating the intended architecture bitness,
        and the current abi bitness information is available, non matching tests
        will be skipped. By our convention, this function will look for bitness in suffix
        formated as "32bit", "32Bit", "32BIT", or 64 bit equivalents.

        This method assumes const.SUFFIX_32BIT and const.SUFFIX_64BIT are in lower cases.

        Args:
            test_name: string, name of a test
            test_filter: Filter object, test filter

        Raises:
            signals.TestSilent if a test should not be executed
            signals.TestSkip if a test should be logged but not be executed
        """
        self._filterOneTestThroughTestFilter(test_name, test_filter)
        self._filterOneTestThroughAbiBitness(test_name)

    def _filterOneTestThroughTestFilter(self, test_name, test_filter=None):
        """Check test filter for the given test name.

        Args:
            test_name: string, name of a test

        Raises:
            signals.TestSilent if a test should not be executed
            signals.TestSkip if a test should be logged but not be executed
        """
        if not test_filter:
            test_filter = self.test_filter

        if not test_filter.Filter(test_name):
            raise signals.TestSilent("Test case '%s' did not pass filters.")

        if self.isSkipAllTests():
            raise signals.TestSkip(self.getSkipAllTestsReason())

    def _filterOneTestThroughAbiBitness(self, test_name):
        """Check test filter for the given test name.

        Args:
            test_name: string, name of a test

        Raises:
            signals.TestSilent if a test should not be executed
        """
        asserts.skipIf(
            self.abi_bitness and
            ((self.skip_on_32bit_abi is True) and self.abi_bitness == "32") or
            ((self.skip_on_64bit_abi is True) and self.abi_bitness == "64") or
            (test_name.lower().endswith(const.SUFFIX_32BIT) and
             self.abi_bitness != "32") or
            (test_name.lower().endswith(const.SUFFIX_64BIT) and
             self.abi_bitness != "64" and not self.run_32bit_on_64bit_abi),
            "Test case '{}' excluded as ABI bitness is {}.".format(
                test_name, self.abi_bitness))

    def execOneTest(self, test_name, test_func, args, **kwargs):
        """Executes one test case and update test results.

        Executes one test case, create a records.TestResultRecord object with
        the execution information, and add the record to the test class's test
        results.

        Args:
            test_name: Name of the test.
            test_func: The test function.
            args: A tuple of params.
            kwargs: Extra kwargs.
        """
        is_silenced = False
        tr_record = records.TestResultRecord(test_name, self.test_module_name)
        tr_record.testBegin()
        logging.info("%s %s", TEST_CASE_TOKEN, test_name)
        verdict = None
        finished = False
        try:
            ret = self._testEntry(tr_record)
            asserts.assertTrue(ret is not False,
                               "Setup test entry for %s failed." % test_name)
            self.filterOneTest(test_name)
            if self.collect_tests_only:
                asserts.explicitPass("Collect tests only.")

            try:
                ret = self._setUp(test_name)
                asserts.assertTrue(ret is not False,
                                   "Setup for %s failed." % test_name)

                if args or kwargs:
                    verdict = test_func(*args, **kwargs)
                else:
                    verdict = test_func()
                finished = True
            finally:
                self._tearDown(test_name)
        except (signals.TestFailure, acts_signals.TestFailure, AssertionError) as e:
            tr_record.testFail(e)
            self._exec_procedure_func(self._onFail)
            finished = True
        except (signals.TestSkip, acts_signals.TestSkip) as e:
            # Test skipped.
            tr_record.testSkip(e)
            self._exec_procedure_func(self._onSkip)
            finished = True
        except (signals.TestAbortClass, acts_signals.TestAbortClass) as e:
            # Abort signals, pass along.
            tr_record.testFail(e)
            finished = True
            raise signals.TestAbortClass, e, sys.exc_info()[2]
        except (signals.TestAbortAll, acts_signals.TestAbortAll) as e:
            # Abort signals, pass along.
            tr_record.testFail(e)
            finished = True
            raise signals.TestAbortAll, e, sys.exc_info()[2]
        except (signals.TestPass, acts_signals.TestPass) as e:
            # Explicit test pass.
            tr_record.testPass(e)
            self._exec_procedure_func(self._onPass)
            finished = True
        except (signals.TestSilent, acts_signals.TestSilent) as e:
            # Suppress test reporting.
            is_silenced = True
            self._exec_procedure_func(self._onSilent)
            self.results.removeRecord(tr_record)
            finished = True
        except Exception as e:
            # Exception happened during test.
            logging.exception(e)
            tr_record.testError(e)
            self._exec_procedure_func(self._onException)
            self._exec_procedure_func(self._onFail)
            finished = True
        else:
            # Keep supporting return False for now.
            # TODO(angli): Deprecate return False support.
            if verdict or (verdict is None):
                # Test passed.
                tr_record.testPass()
                self._exec_procedure_func(self._onPass)
                return
            # Test failed because it didn't return True.
            # This should be removed eventually.
            tr_record.testFail()
            self._exec_procedure_func(self._onFail)
            finished = True
        finally:
            if not finished:
                for device in self.android_devices:
                    # if shell has not been set up yet
                    if device.shell is not None:
                        device.shell.DisableShell()

                logging.error('Test timed out.')
                tr_record.testError()
                self._exec_procedure_func(self._onException)
                self._exec_procedure_func(self._onFail)

            if not is_silenced:
                self.results.addRecord(tr_record)
            self._testExit()

    def runGeneratedTests(self,
                          test_func,
                          settings,
                          args=None,
                          kwargs=None,
                          tag="",
                          name_func=None):
        """Runs generated test cases.

        Generated test cases are not written down as functions, but as a list
        of parameter sets. This way we reduce code repetition and improve
        test case scalability.

        Args:
            test_func: The common logic shared by all these generated test
                       cases. This function should take at least one argument,
                       which is a parameter set.
            settings: A list of strings representing parameter sets. These are
                      usually json strings that get loaded in the test_func.
            args: Iterable of additional position args to be passed to
                  test_func.
            kwargs: Dict of additional keyword args to be passed to test_func
            tag: Name of this group of generated test cases. Ignored if
                 name_func is provided and operates properly.
            name_func: A function that takes a test setting and generates a
                       proper test name. The test name should be shorter than
                       utils.MAX_FILENAME_LEN. Names over the limit will be
                       truncated.

        Returns:
            A list of settings that did not pass.
        """
        args = args or ()
        kwargs = kwargs or {}
        failed_settings = []

        def GenerateTestName(setting):
            test_name = "{} {}".format(tag, setting)
            if name_func:
                try:
                    test_name = name_func(setting, *args, **kwargs)
                except:
                    logging.exception(("Failed to get test name from "
                                       "test_func. Fall back to default %s"),
                                      test_name)

            if len(test_name) > utils.MAX_FILENAME_LEN:
                test_name = test_name[:utils.MAX_FILENAME_LEN]

            return test_name

        for setting in settings:
            test_name = GenerateTestName(setting)

            tr_record = records.TestResultRecord(test_name, self.test_module_name)
            self.results.requested.append(tr_record)

        for setting in settings:
            test_name = GenerateTestName(setting)
            previous_success_cnt = len(self.results.passed)

            self.execOneTest(test_name, test_func, (setting, ) + args, **kwargs)
            if len(self.results.passed) - previous_success_cnt != 1:
                failed_settings.append(setting)

        return failed_settings

    def _exec_func(self, func, *args):
        """Executes a function with exception safeguard.

        This will let signals.TestAbortAll through so abortAll works in all
        procedure functions.

        Args:
            func: Function to be executed.
            args: Arguments to be passed to the function.

        Returns:
            Whatever the function returns, or False if non-caught exception
            occurred.
        """
        try:
            return func(*args)
        except (signals.TestAbortAll, acts_signals.TestAbortAll) as e:
            raise signals.TestAbortAll, e, sys.exc_info()[2]
        except:
            logging.exception("Exception happened when executing %s in %s.",
                              func.__name__, self.test_module_name)
            return False

    def _get_all_test_names(self):
        """Finds all the function names that match the test case naming
        convention in this class.

        Returns:
            A list of strings, each is a test case name.
        """
        test_names = []
        for name in dir(self):
            if name.startswith(STR_TEST) or name.startswith(STR_GENERATE):
                attr_func = getattr(self, name)
                if hasattr(attr_func, "__call__"):
                    test_names.append(name)
        return test_names

    def _get_test_funcs(self, test_names):
        """Obtain the actual functions of test cases based on test names.

        Args:
            test_names: A list of strings, each string is a test case name.

        Returns:
            A list of tuples of (string, function). String is the test case
            name, function is the actual test case function.

        Raises:
            errors.USERError is raised if the test name does not follow
            naming convention "test_*". This can only be caused by user input
            here.
        """
        test_funcs = []
        for test_name in test_names:
            if not hasattr(self, test_name):
                logging.warning("%s does not have test case %s.",
                                self.test_module_name, test_name)
            elif (test_name.startswith(STR_TEST) or
                  test_name.startswith(STR_GENERATE)):
                test_funcs.append((test_name, getattr(self, test_name)))
            else:
                msg = ("Test case name %s does not follow naming convention "
                       "test*, abort.") % test_name
                raise errors.USERError(msg)

        return test_funcs

    def getTests(self, test_names=None):
        """Get the test cases within a test class.

        Args:
            test_names: A list of string that are test case names requested in
                        cmd line.

        Returns:
            A list of tuples of (string, function). String is the test case
            name, function is the actual test case function.
        """
        if not test_names:
            if self.tests:
                # Specified by run list in class.
                test_names = list(self.tests)
            else:
                # No test case specified by user, execute all in the test class
                test_names = self._get_all_test_names()

        tests = self._get_test_funcs(test_names)
        return tests

    def runTests(self, tests):
        """Run tests and collect test results.

        Args:
            tests: A list of tests to be run.

        Returns:
            The test results object of this class.
        """
        # Setup for the class with retry.
        for i in xrange(_SETUP_RETRY_NUMBER):
            try:
                if self._setUpClass() is False:
                    raise signals.TestFailure(
                        "Failed to setup %s." % self.test_module_name)
                else:
                    break
            except Exception as e:
                logging.exception("Failed to setup %s.", self.test_module_name)
                if i + 1 == _SETUP_RETRY_NUMBER:
                    self.results.failClass(self.test_module_name, e)
                    self._exec_func(self._tearDownClass)
                    return self.results
                else:
                    # restart services before retry setup.
                    for device in self.android_devices:
                        logging.info("restarting service on device %s", device.serial)
                        device.stopServices()
                        device.startServices()

        # Run tests in order.
        try:
            # Check if module is running in self test mode.
            if self.run_as_vts_self_test:
                logging.info('setUpClass function was executed successfully.')
                self.results.passClass(self.test_module_name)
                return self.results

            for test_name, test_func in tests:
                if test_name.startswith(STR_GENERATE):
                    logging.info(
                        "Executing generated test trigger function '%s'",
                        test_name)
                    test_func()
                    logging.info("Finished '%s'", test_name)
                else:
                    self.execOneTest(test_name, test_func, None)
            if self.isSkipAllTests() and not self.results.executed:
                self.results.skipClass(
                    self.test_module_name,
                    "All test cases skipped; unable to find any test case.")
            return self.results
        except (signals.TestAbortClass, acts_signals.TestAbortClass):
            logging.info("Received TestAbortClass signal")
            return self.results
        except (signals.TestAbortAll, acts_signals.TestAbortAll) as e:
            logging.info("Received TestAbortAll signal")
            # Piggy-back test results on this exception object so we don't lose
            # results from this test class.
            setattr(e, "results", self.results)
            raise signals.TestAbortAll, e, sys.exc_info()[2]
        except Exception as e:
            # Exception happened during test.
            logging.exception(e)
            raise e
        finally:
            self._exec_func(self._tearDownClass)
            if self.web.enabled:
                name, timestamp = self.web.GetTestModuleKeys()
                self.results.setTestModuleKeys(name, timestamp)
            logging.info("Summary for test class %s: %s",
                         self.test_module_name, self.results.summary())

    def run(self, test_names=None):
        """Runs test cases within a test class by the order they appear in the
        execution list.

        One of these test cases lists will be executed, shown here in priority
        order:
        1. The test_names list, which is passed from cmd line. Invalid names
           are guarded by cmd line arg parsing.
        2. The self.tests list defined in test class. Invalid names are
           ignored.
        3. All function that matches test case naming convention in the test
           class.

        Args:
            test_names: A list of string that are test case names requested in
                cmd line.

        Returns:
            The test results object of this class.
        """
        logging.info("==========> %s <==========", self.test_module_name)
        # Devise the actual test cases to run in the test class.
        tests = self.getTests(test_names)

        if not self.run_as_vts_self_test:
            self.results.requested = [
                records.TestResultRecord(test_name, self.test_module_name)
                for test_name,_ in tests if test_name.startswith(STR_TEST)
            ]
        return self.runTests(tests)

    def cleanUp(self):
        """A function that is executed upon completion of all tests cases
        selected in the test class.

        This function should clean up objects initialized in the constructor by
        user.
        """

    def DumpBugReport(self, prefix=''):
        """Get device bugreport through adb command.

        Args:
            prefix: string, file name prefix. Usually in format of
                    <test_module>-<test_case>
        """
        if prefix:
            prefix = re.sub('[^\w\-_\. ]', '_', prefix) + '_'

        for device in self.android_devices:
            file_name = (prefix
                         + _BUG_REPORT_FILE_PREFIX
                         + '_%s' % device.serial
                         + _BUG_REPORT_FILE_EXTENSION)

            file_path = os.path.join(logging.log_path,
                                     file_name)

            logging.info('Catching bugreport %s...' % file_path)
            device.adb.bugreport(file_path)

    def skipAllTests(self, msg):
        """Skip all test cases.

        This method is usually called in setup functions when a precondition
        to the test module is not met.

        Args:
            msg: string, reason why tests are skipped. If set to None or empty
            string, a default message will be used (not recommended)
        """
        if not msg:
            msg = "No reason provided."

        setattr(self, _REASON_TO_SKIP_ALL_TESTS, msg)

    def isSkipAllTests(self):
        """Returns whether all tests are set to be skipped.

        Note: If all tests are being skipped not due to skipAllTests
              being called, or there is no tests defined, this method will
              still return False (since skipAllTests is not called.)

        Returns:
            bool, True if skipAllTests has been called; False otherwise.
        """
        return self.getSkipAllTestsReason() is not None

    def getSkipAllTestsReason(self):
        """Returns the reason why all tests are skipped.

        Note: If all tests are being skipped not due to skipAllTests
              being called, or there is no tests defined, this method will
              still return None (since skipAllTests is not called.)

        Returns:
            String, reason why tests are skipped. None if skipAllTests
            is not called.
        """
        return getattr(self, _REASON_TO_SKIP_ALL_TESTS, None)

    def DumpLogcat(self, prefix=''):
        """Dumps device logcat outputs to log directory.

        Args:
            prefix: string, file name prefix. Usually in format of
                    <test_module>-<test_case>
        """
        if prefix:
            prefix = re.sub('[^\w\-_\. ]', '_', prefix) + '_'

        for device in self.android_devices:
            for buffer in LOGCAT_BUFFERS:
                file_name = (prefix
                             + _LOGCAT_FILE_PREFIX
                             + '_%s_' % buffer
                             + device.serial
                             + _LOGCAT_FILE_EXTENSION)

                file_path = os.path.join(logging.log_path,
                                         file_name)

                logging.info('Dumping logcat %s...' % file_path)
                device.adb.logcat('-b', buffer, '-d', '>', file_path)<|MERGE_RESOLUTION|>--- conflicted
+++ resolved
@@ -55,14 +55,11 @@
 _LOGCAT_FILE_EXTENSION = ".txt"
 _ANDROID_DEVICES = '_android_devices'
 _REASON_TO_SKIP_ALL_TESTS = '_reason_to_skip_all_tests'
-<<<<<<< HEAD
+_SETUP_RETRY_NUMBER = 5
 # the name of a system property which tells whether to stop properly configured
 # native servers where properly configured means a server's init.rc is
 # configured to stop when that property's value is 1.
 SYSPROP_VTS_NATIVE_SERVER = "vts.native_server.on"
-=======
-_SETUP_RETRY_NUMBER = 5
->>>>>>> 7ec0ecdc
 
 LOGCAT_BUFFERS = [
     'radio',
