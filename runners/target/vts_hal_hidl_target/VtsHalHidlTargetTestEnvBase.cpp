--- conflicted
+++ resolved
@@ -117,18 +117,7 @@
   return defaultName;
 }
 
-<<<<<<< HEAD
-void VtsHalHidlTargetTestEnvBase::registerTestService(string package,
-                                                      string version,
-                                                      string interfaceName) {
-  string FQName = package + '@' + version + "::" + interfaceName;
-  registeredHalServices_.insert(FQName);
-}
-
-void VtsHalHidlTargetTestEnvBase::registerTestService(string FQName) {
-=======
 void VtsHalHidlTargetTestEnvBase::registerTestService(const string& FQName) {
->>>>>>> 158f12bf
   registeredHalServices_.insert(FQName);
 }
 
