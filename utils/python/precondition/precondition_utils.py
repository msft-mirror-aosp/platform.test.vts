#
# Copyright (C) 2017 The Android Open Source Project
#
# Licensed under the Apache License, Version 2.0 (the "License");
# you may not use this file except in compliance with the License.
# You may obtain a copy of the License at
#
#      http://www.apache.org/licenses/LICENSE-2.0
#
# Unless required by applicable law or agreed to in writing, software
# distributed under the License is distributed on an "AS IS" BASIS,
# WITHOUT WARRANTIES OR CONDITIONS OF ANY KIND, either express or implied.
# See the License for the specific language governing permissions and
# limitations under the License.
#

import json
import logging

from vts.runners.host import const
from vts.runners.host import errors
from vts.runners.host import keys
from vts.utils.python.file import target_file_utils
from vts.utils.python.hal import hal_service_name_utils


def CanRunHidlHalTest(test_instance,
                      dut,
                      shell=None,
                      run_as_compliance_test=False):
    """Checks HAL precondition of a test instance.

    Args:
        test_instance: the test instance which inherits BaseTestClass.
        dut: the AndroidDevice under test.
        shell: the ShellMirrorObject to execute command on the device.
               If not specified, the function creates one from dut.
        run_as_compliance_test: boolean, whether it is a compliance test.

    Returns:
        True if the precondition is satisfied; False otherwise.
    """
    if shell is None:
        dut.shell.InvokeTerminal("check_hal_preconditions")
        shell = dut.shell.check_hal_preconditions

    opt_params = [
        keys.ConfigKeys.IKEY_ABI_BITNESS,
        keys.ConfigKeys.IKEY_PRECONDITION_HWBINDER_SERVICE,
        keys.ConfigKeys.IKEY_PRECONDITION_FEATURE,
        keys.ConfigKeys.IKEY_PRECONDITION_FILE_PATH_PREFIX,
        keys.ConfigKeys.IKEY_PRECONDITION_LSHAL,
    ]
    test_instance.getUserParams(opt_param_names=opt_params)

    bitness = str(getattr(test_instance, keys.ConfigKeys.IKEY_ABI_BITNESS, ""))

    hwbinder_service_name = str(
        getattr(test_instance,
                keys.ConfigKeys.IKEY_PRECONDITION_HWBINDER_SERVICE, ""))
    if hwbinder_service_name:
        if not hwbinder_service_name.startswith("android.hardware."):
            logging.error("The given hwbinder service name %s is invalid.",
                          hwbinder_service_name)
        else:
            cmd_results = shell.Execute("ps -A")
            hwbinder_service_name += "@"
            if (any(cmd_results[const.EXIT_CODE]) or
                    hwbinder_service_name not in cmd_results[const.STDOUT][0]):
                logging.warn("The required hwbinder service %s not found.",
                             hwbinder_service_name)
                return False

    feature = str(
        getattr(test_instance, keys.ConfigKeys.IKEY_PRECONDITION_FEATURE, ""))
    if feature:
        if not feature.startswith("android.hardware."):
            logging.error("The given feature name %s is invalid for HIDL HAL.",
                          feature)
        else:
<<<<<<< HEAD
            cmd_results = shell.Execute("LD_LIBRARY_PATH= pm list features")
            if (any(cmd_results[const.EXIT_CODE]) or
                    feature not in cmd_results[const.STDOUT][0]):
=======
            cmd_results = shell.Execute("pm list features")
            if (any(cmd_results[const.EXIT_CODE])
                    or feature not in cmd_results[const.STDOUT][0]):
>>>>>>> c4716ad1
                logging.warn("The required feature %s not found.", feature)
                return False

    file_path_prefix = getattr(test_instance, "file_path_prefix", "")
    if file_path_prefix and bitness:
        logging.debug("FILE_PATH_PREFIX: %s", file_path_prefix)
        logging.debug("Test bitness: %s", bitness)
        tag = "_" + bitness + "bit"
        if tag in file_path_prefix:
            for path_prefix in file_path_prefix[tag]:
                if not target_file_utils.Exists(path_prefix, shell):
                    msg = (
                        "The required file (prefix: {}) for {}-bit testcase "
                        "not found.").format(path_prefix, bitness)
                    logging.warn(msg)
                    return False

    hal = str(
        getattr(test_instance, keys.ConfigKeys.IKEY_PRECONDITION_LSHAL, ""))
    if hal:
        testable, _ = hal_service_name_utils.GetHalServiceName(
            shell, hal, bitness, run_as_compliance_test)
        return testable

    logging.debug("Precondition check pass.")
    return True


def MeetFirstApiLevelPrecondition(test_instance, dut=None):
    """Checks first API level precondition of a test instance.

    If the device's ro.product.first_api_level is 0, this function checks
    ro.build.version.sdk.

    Args:
        test_instance: the test instance which inherits BaseTestClass.
        dut: the AndroidDevice under test.

    Returns:
        True if the device's first API level is greater than or equal to the
        value of the precondition; False otherwise.
    """
    opt_params = [keys.ConfigKeys.IKEY_PRECONDITION_FIRST_API_LEVEL]
    test_instance.getUserParams(opt_param_names=opt_params)
    if not hasattr(test_instance,
                   keys.ConfigKeys.IKEY_PRECONDITION_FIRST_API_LEVEL):
        return True

    precond_level_attr = getattr(
        test_instance, keys.ConfigKeys.IKEY_PRECONDITION_FIRST_API_LEVEL, 0)
    try:
        precond_level = int(precond_level_attr)
    except ValueError:
        logging.error("Cannot parse first API level precondition: %s",
                      precond_level_attr)
        return True

    if not dut:
        logging.debug("Read first API level from the first device.")
        dut = test_instance.android_devices[0]
    device_level = dut.getLaunchApiLevel(strict=False)
    if not device_level:
        logging.error("Cannot read first API level from device. "
                      "Assume it meets the precondition.")
        return True

    logging.debug("Device's first API level=%d; precondition=%d", device_level,
                  precond_level)
    return device_level >= precond_level


def CheckSysPropPrecondition(test_instance, dut, shell=None):
    """Checks sysprop precondition of a test instance.

    Args:
        test_instance: the test instance which inherits BaseTestClass.
        dut: the AndroidDevice under test.
        shell: the ShellMirrorObject to execute command on the device.
               If not specified, the function creates one from dut.

    Returns:
        False if precondition is not met (i.e., to skip tests),
        True otherwise (e.g., when no sysprop precondition is set;
        the precondition is satisfied;
        there is an error in retrieving the target sysprop; or
        the specified sysprop is undefined)
    """
    if not hasattr(test_instance, keys.ConfigKeys.IKEY_PRECONDITION_SYSPROP):
        return True

    precond_sysprop = str(
        getattr(test_instance, keys.ConfigKeys.IKEY_PRECONDITION_SYSPROP, ''))
    if "=" not in precond_sysprop:
        logging.error("precondition-sysprop value is invalid.")
        return True

    if shell is None:
        dut.shell.InvokeTerminal("check_sysprop_precondition")
        shell = dut.shell.check_sysprop_precondition

    sysprop_key, sysprop_value = precond_sysprop.split('=')
    cmd_results = shell.Execute('getprop %s' % sysprop_key)
    if any(cmd_results[const.EXIT_CODE]):
        logging.error('Failed to read sysprop:\n%s', sysprop_key)
        return True
    else:
        value = cmd_results[const.STDOUT][0].strip()
        if len(value) == 0:
            return True
        elif value != sysprop_value:
            return False
    return True<|MERGE_RESOLUTION|>--- conflicted
+++ resolved
@@ -78,15 +78,9 @@
             logging.error("The given feature name %s is invalid for HIDL HAL.",
                           feature)
         else:
-<<<<<<< HEAD
             cmd_results = shell.Execute("LD_LIBRARY_PATH= pm list features")
-            if (any(cmd_results[const.EXIT_CODE]) or
-                    feature not in cmd_results[const.STDOUT][0]):
-=======
-            cmd_results = shell.Execute("pm list features")
             if (any(cmd_results[const.EXIT_CODE])
                     or feature not in cmd_results[const.STDOUT][0]):
->>>>>>> c4716ad1
                 logging.warn("The required feature %s not found.", feature)
                 return False
 
