#
# Copyright (C) 2016 The Android Open Source Project
#
# Licensed under the Apache License, Version 2.0 (the "License");
# you may not use this file except in compliance with the License.
# You may obtain a copy of the License at
#
#      http://www.apache.org/licenses/LICENSE-2.0
#
# Unless required by applicable law or agreed to in writing, software
# distributed under the License is distributed on an "AS IS" BASIS,
# WITHOUT WARRANTIES OR CONDITIONS OF ANY KIND, either express or implied.
# See the License for the specific language governing permissions and
# limitations under the License.
#
"""Class to fetch artifacts from internal build server.
"""

import googleapiclient
import httplib2
import io
import json
import logging
import re
import time
from googleapiclient.discovery import build
from oauth2client import client as oauth2_client
from oauth2client.service_account import ServiceAccountCredentials
from vts.utils.python.retry import retry

logger = logging.getLogger('artifact_fetcher')


class DriverError(Exception):
    """Base Android GCE driver exception."""


class AndroidBuildClient(object):
    """Client that manages Android Build.

    Attributes:
        service: object, initialized and authorized service object for the
                 androidbuildinternal API.
        API_NAME: string, name of internal API accessed by the client.
        API_VERSION: string, version of the internal API accessed by the client.
        SCOPE: string, URL for which to request access via oauth2.
        DEFAULT_RESOURCE_ID: string, default artifact name to request.
        DEFAULT_ATTEMPT_ID: string, default attempt to request for the artifact.
        DEFAULT_CHUNK_SIZE: int, number of bytes to download at a time.
        RETRY_COUNT: int, max number of retries.
        RETRY_BACKOFF_FACTOR: float, base of exponential determining sleep time.
                              total_time = (backoff_factor^(attempt - 1))*sleep
        RETRY_SLEEP_MULTIPLIER: float, multiplier for how long to sleep between
                                attempts.
        RETRY_HTTP_CODES: int array, HTTP codes for which a retry will be
                          attempted.
        RETRIABLE_AUTH_ERRORS: class tuple, list of error classes for which a
                               retry will be attempted.

    """

    API_NAME = "androidbuildinternal"
    API_VERSION = "v2beta1"
    SCOPE = "https://www.googleapis.com/auth/androidbuild.internal"

    # other variables.
    BUILDS_KEY = "builds"
    BUILD_ID_KEY = "buildId"
    DEFAULT_ATTEMPT_ID = "latest"
    DEFAULT_BUILD_ATTEMPT_STATUS = "complete"
    DEFAULT_BUILD_TYPE = "submitted"
    DEFAULT_CHUNK_SIZE = 20 * 1024 * 1024
    DEFAULT_RESOURCE_ID = "0"

    # Defaults for retry.
    RETRY_COUNT = 5
<<<<<<< HEAD
    RETRY_BACKOFF_FACTOR = 1.5
    RETRY_SLEEP_MULTIPLIER = 1
    RETRY_HTTP_CODES = [
        500,  # Internal Server Error
        502,  # Bad Gateway
        503,  # Service Unavailable
    ]

    RETRIABLE_AUTH_ERRORS = (oauth2_client.AccessTokenRefreshError, )
=======
    RETRY_DELAY_IN_SECS = 3
>>>>>>> 39050f92

    def __init__(self, oauth2_service_json):
        """Initialize.

        Args:
          oauth2_service_json: Path to service account json file.
        """
        authToken = ServiceAccountCredentials.from_json_keyfile_name(
            oauth2_service_json, [self.SCOPE])
        http_auth = authToken.authorize(httplib2.Http())
        for _ in xrange(self.RETRY_COUNT):
            try:
                self.service = build(
                    serviceName=self.API_NAME,
                    version=self.API_VERSION,
                    http=http_auth)
                break
            except oauth2_client.AccessTokenRefreshError as e:
                # The following HTTP code typically indicates transient errors:
                #    500  (Internal Server Error)
                #    502  (Bad Gateway)
                #    503  (Service Unavailable)
                logging.exception(e)
                logging.info("Retrying to connect to %s", self.API_NAME)
                time.sleep(self.RETRY_DELAY_IN_SECS)

    def DownloadArtifactToFile(self,
                               branch,
                               build_target,
                               build_id,
                               resource_id,
                               dest_filepath,
                               attempt_id=None):
        """Get artifact from android build server.

        Args:
            branch: Branch from which the code was built, e.g. "master"
            build_target: Target name, e.g. "gce_x86-userdebug"
            build_id: Build id, a string, e.g. "2263051", "P2804227"
            resource_id: Name of resource to be downloaded, a string.
            attempt_id: string, attempt id, will default to DEFAULT_ATTEMPT_ID.
            dest_filepath: string, set a file path to store to a file.

        Returns:
            Contents of the requested resource as a string if dest_filepath is None;
            None otherwise.
        """
        return self.GetArtifact(branch, build_target, build_id, resource_id,
                                attempt_id=attempt_id, dest_filepath=dest_filepath)

    def GetArtifact(self,
                    branch,
                    build_target,
                    build_id,
                    resource_id,
                    attempt_id=None,
                    dest_filepath=None):
        """Get artifact from android build server.

        Args:
            branch: Branch from which the code was built, e.g. "master"
            build_target: Target name, e.g. "gce_x86-userdebug"
            build_id: Build id, a string, e.g. "2263051", "P2804227"
            resource_id: Name of resource to be downloaded, a string.
            attempt_id: string, attempt id, will default to DEFAULT_ATTEMPT_ID.
            dest_filepath: string, set a file path to store to a file.

        Returns:
            Contents of the requested resource as a string if dest_filepath is None;
            None otherwise.
        """
        attempt_id = attempt_id or self.DEFAULT_ATTEMPT_ID
        api = self.service.buildartifact().get_media(
            buildId=build_id,
            target=build_target,
            attemptId=attempt_id,
            resourceId=resource_id)
        logger.info("Downloading artifact: target: %s, build_id: %s, "
                    "resource_id: %s", build_target, build_id, resource_id)
        fh = None
        try:
            if dest_filepath:
                fh = io.FileIO(dest_filepath, mode='wb')
            else:
                fh = io.BytesIO()

            downloader = googleapiclient.http.MediaIoBaseDownload(
                fh, api, chunksize=self.DEFAULT_CHUNK_SIZE)
            done = False
            while not done:
                _, done = downloader.next_chunk()
            logger.info("Downloaded artifact %s" % resource_id)

            if not dest_filepath:
                return fh.getvalue()
        except OSError as e:
            logger.error("Downloading artifact failed: %s", str(e))
            raise DriverError(str(e))
        finally:
            if fh:
                fh.close()

    def GetManifest(self, branch, build_target, build_id, attempt_id=None):
        """Get Android build manifest XML file.

        Args:
            branch: Branch from which the code was built, e.g. "master"
            build_target: Target name, e.g. "gce_x86-userdebug"
            build_id: Build id, a string, e.g. "2263051", "P2804227"
            attempt_id: String, attempt id, will default to DEFAULT_ATTEMPT_ID.


        Returns:
            Contents of the requested XML file as a string.
        """
        resource_id = "manifest_%s.xml" % build_id
        return self.GetArtifact(branch, build_target, build_id, resource_id,
                                attempt_id)

    def GetRepoDictionary(self,
                          branch,
                          build_target,
                          build_id,
                          attempt_id=None):
        """Get dictionary of repositories and git revision IDs

        Args:
            branch: Branch from which the code was built, e.g. "master"
            build_target: Target name, e.g. "gce_x86-userdebug"
            build_id: Build id, a string, e.g. "2263051", "P2804227"
            attempt_id: String, attempt id, will default to DEFAULT_ATTEMPT_ID.


        Returns:
            Dictionary of project names (string) to commit ID (string)
        """
        resource_id = "BUILD_INFO"
        build_info = self.GetArtifact(branch, build_target, build_id,
                                      resource_id, attempt_id)
        try:
            return json.loads(build_info)["repo-dict"]
        except (ValueError, KeyError):
            logger.warn("Could not find repo dictionary.")
            return {}

    def GetCoverage(self,
                    branch,
                    build_target,
                    build_id,
                    product,
                    attempt_id=None):
        """Get Android build coverage zip file.

        Args:
            branch: Branch from which the code was built, e.g. "master"
            build_target: Target name, e.g. "gce_x86-userdebug"
            build_id: Build id, a string, e.g. "2263051", "P2804227"
            product: Name of product for build target, e.g. "bullhead", "angler"
            attempt_id: String, attempt id, will default to DEFAULT_ATTEMPT_ID.


        Returns:
            Contents of the requested zip file as a string.
        """
        resource_id = ("%s-coverage-%s.zip" % (product, build_id))
        return self.GetArtifact(branch, build_target, build_id, resource_id,
                                attempt_id)

    def ListBuildIds(self,
                     branch,
                     build_target,
                     limit=1,
                     build_type=DEFAULT_BUILD_TYPE,
                     build_attempt_status=DEFAULT_BUILD_ATTEMPT_STATUS):
        """Get a list of most recent build IDs.

        Args:
            branch: Branch from which the code was built, e.g. "master"
            build_target: Target name, e.g. "gce_x86-userdebug"
            limit: (optional) an int, max number of build IDs to fetch,
                default of 1
            build_type: (optional) a string, the build type to filter, default
                of "submitted"
            build_attempt_status: (optional) a string, the build attempt status
                to filter, default of "completed"

        Returns:
            A list of build ID strings in reverse time order.
        """
        builds = self.service.build().list(
            branch=branch,
            target=build_target,
            maxResults=limit,
            buildType=build_type,
            buildAttemptStatus=build_attempt_status).execute()
        return [str(build.get(self.BUILD_ID_KEY))
                for build in builds.get(self.BUILDS_KEY)]<|MERGE_RESOLUTION|>--- conflicted
+++ resolved
@@ -74,19 +74,7 @@
 
     # Defaults for retry.
     RETRY_COUNT = 5
-<<<<<<< HEAD
-    RETRY_BACKOFF_FACTOR = 1.5
-    RETRY_SLEEP_MULTIPLIER = 1
-    RETRY_HTTP_CODES = [
-        500,  # Internal Server Error
-        502,  # Bad Gateway
-        503,  # Service Unavailable
-    ]
-
-    RETRIABLE_AUTH_ERRORS = (oauth2_client.AccessTokenRefreshError, )
-=======
     RETRY_DELAY_IN_SECS = 3
->>>>>>> 39050f92
 
     def __init__(self, oauth2_service_json):
         """Initialize.
