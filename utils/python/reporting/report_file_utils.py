#
# Copyright (C) 2017 The Android Open Source Project
#
# Licensed under the Apache License, Version 2.0 (the "License");
# you may not use this file except in compliance with the License.
# You may obtain a copy of the License at
#
#      http://www.apache.org/licenses/LICENSE-2.0
#
# Unless required by applicable law or agreed to in writing, software
# distributed under the License is distributed on an "AS IS" BASIS,
# WITHOUT WARRANTIES OR CONDITIONS OF ANY KIND, either express or implied.
# See the License for the specific language governing permissions and
# limitations under the License.

import datetime
import logging
import os
import shutil
import tempfile

from vts.utils.python.common import cmd_utils
from vts.utils.python.gcs import gcs_api_utils

<<<<<<< HEAD
PYTHON_OUTPUT_ADDITIONAL = 'additional_output_files'

=======
>>>>>>> 28af69cb

def NotNoneStr(item):
    '''Convert a variable to string only if it is not None'''
    return str(item) if item is not None else None


class ReportFileUtil(object):
    '''Utility class for report file saving.

    Contains methods to save report files or read incremental parts of
    report files to a destination folder and get URLs.
    Used by profiling util, systrace util, and host log reporting.

    Attributes:
        _flatten_source_dir: bool, whether to flatten source directory
                             structure in destination directory. Current
                             implementation assumes no duplicated fine names
        _use_destination_date_dir: bool, whether to create date directory
                                   in destination directory
        _source_dir: string, source directory that contains report files
        _destination_dir: string, the GCS destination bucket name.
        _url_prefix: string, a prefix added to relative destination file paths.
                     If set to None, will use parent directory path.
        _use_gcs: bool, whether or not this ReportFileUtil is using GCS.
        _gcs_api_utils: GcsApiUtils object used by the ReportFileUtil object.
        _gcs_available: bool, whether or not the GCS agent is available.
    '''

    def __init__(self,
                 flatten_source_dir=False,
                 use_destination_date_dir=False,
                 source_dir=None,
                 destination_dir=None,
                 url_prefix=None,
                 gcs_key_path=None):
        """Initializes the ReportFileUtils object.

        Args:
            flatten_source_dir: bool, whether or not flatten the directory structure.
            use_destination_date_dir: bool, whether or not use date as part of name,
            source_dir: string, path to the source directory.
            destination_dir: string, path to the destination directory.
            url_prefix: string, prefix of the url used to upload the link to dashboard.
            gcs_key_path: string, path to the GCS key file.
        """
        source_dir = NotNoneStr(source_dir)
        destination_dir = NotNoneStr(destination_dir)
        url_prefix = NotNoneStr(url_prefix)

        self._flatten_source_dir = flatten_source_dir
        self._use_destination_date_dir = use_destination_date_dir
        self._source_dir = source_dir
        self._destination_dir = destination_dir
        self._url_prefix = url_prefix
        self._use_gcs = False

        if gcs_key_path is not None:
            self._use_gcs = True
            self._gcs_api_utils = gcs_api_utils.GcsApiUtils(
                gcs_key_path, destination_dir)
            self._gcs_available = self._gcs_api_utils.Enabled

    def _ConvertReportPath(self,
                           src_path,
                           root_dir=None,
                           new_file_name=None,
                           file_name_prefix=None):
        '''Convert report source file path to destination path and url.

        Args:
            src_path: string, source report file path.
            new_file_name: string, new file name to use on destination.
            file_name_prefix: string, prefix added to destination file name.
                              if new_file_name is set, prefix will be added
                              to new_file_name as well.

        Returns:
            tuple(string, string), containing destination path and url
        '''
        root_dir = NotNoneStr(root_dir)
        new_file_name = NotNoneStr(new_file_name)
        file_name_prefix = NotNoneStr(file_name_prefix)

        dir_path = os.path.dirname(src_path)

        relative_path = os.path.basename(src_path)
        if new_file_name:
            relative_path = new_file_name
        if file_name_prefix:
            relative_path = file_name_prefix + relative_path
        if not self._flatten_source_dir and root_dir:
            relative_path = os.path.join(
                os.path.relpath(dir_path, root_dir), relative_path)
        if self._use_destination_date_dir:
            now = datetime.datetime.now()
            date = now.strftime('%Y-%m-%d')
            relative_path = os.path.join(date, relative_path)

        if self._use_gcs:
            dest_path = relative_path
        else:
            dest_path = os.path.join(self._destination_dir, relative_path)

        url = dest_path
        if self._url_prefix is not None:
            url = self._url_prefix + relative_path
        return dest_path, url

    def _PushReportFile(self, src_path, dest_path):
        '''Push a report file to destination.

        Args:
            src_path: string, source path of report file
            dest_path: string, destination path of report file
        '''
        logging.info('Uploading log %s to %s.', src_path, dest_path)

        src_path = NotNoneStr(src_path)
        dest_path = NotNoneStr(dest_path)

        parent_dir = os.path.dirname(dest_path)
        if not os.path.exists(parent_dir):
            try:
                os.makedirs(parent_dir)
            except OSError as e:
                logging.exception(e)
        shutil.copy(src_path, dest_path)

    def _PushReportFileGcs(self, src_path, dest_path):
        """Upload args src file to the bucket in Google Cloud Storage.

        Args:
            src_path: string, source path of report file
            dest_path: string, destination path of report file
        """
        if not self._gcs_available:
            logging.error('Logs not being uploaded.')
            return

        logging.info('Uploading log %s to %s.', src_path, dest_path)

        src_path = NotNoneStr(src_path)
        dest_path = NotNoneStr(dest_path)

        # Copy snapshot to temp as GCS will not handle dynamic files.
        temp_dir = tempfile.mkdtemp()
        shutil.copy(src_path, temp_dir)
        src_path = os.path.join(temp_dir, os.path.basename(src_path))
        logging.debug('Snapshot of logs: %s', src_path)

        try:
            self._gcs_api_utils.UploadFile(src_path, dest_path)
        except IOError as e:
            logging.exception(e)
        finally:
            logging.debug('removing temporary directory')
            try:
                shutil.rmtree(temp_dir)
            except OSError as e:
                logging.exception(e)

    def SaveReport(self, src_path, new_file_name=None, file_name_prefix=None):
        '''Save report file to destination.

        Args:
            src_path: string, source report file path.
            new_file_name: string, new file name to use on destination.
            file_name_prefix: string, prefix added to destination file name.
                              if new_file_name is set, prefix will be added
                              to new_file_name as well.

        Returns:
            string, destination URL of saved report file.
            If url_prefix is set to None, will return destination path of
            report files. If error happens during read or write operation,
            this method will return None.
        '''
        src_path = NotNoneStr(src_path)
        new_file_name = NotNoneStr(new_file_name)
        file_name_prefix = NotNoneStr(file_name_prefix)

        try:
            dest_path, url = self._ConvertReportPath(
                src_path,
                new_file_name=new_file_name,
                file_name_prefix=file_name_prefix)
            if self._use_gcs:
                self._PushReportFileGcs(src_path, dest_path)
            else:
                self._PushReportFile(src_path, dest_path)

            return url
        except IOError as e:
            logging.exception(e)

    def SaveReportsFromDirectory(self,
                                 source_dir=None,
                                 file_name_prefix=None,
                                 file_path_filters=None):
        '''Save report files from source directory to destination.

        Args:
            source_dir: string, source directory where report files are stored.
                        if None, class attribute source_dir will be used.
                        Default is None.
            file_name_prefix: string, prefix added to destination file name
            file_path_filter: function, a functions that return True (pass) or
                              False (reject) given original file path.

        Returns:
            A list of string, containing destination URLs of saved report files.
            If url_prefix is set to None, will return destination path of
            report files. If error happens during read or write operation,
            this method will return None.
        '''
        source_dir = NotNoneStr(source_dir)
        file_name_prefix = NotNoneStr(file_name_prefix)
        if not source_dir:
            source_dir = self._source_dir

        try:
            urls = []

            for (dirpath, dirnames, filenames) in os.walk(
                    source_dir, followlinks=False):
                for filename in filenames:
                    src_path = os.path.join(dirpath, filename)
                    dest_path, url = self._ConvertReportPath(
                        src_path,
                        root_dir=source_dir,
                        file_name_prefix=file_name_prefix)

                    if file_path_filters and not file_path_filters(src_path):
                        continue

                    #TODO(yuexima): handle duplicated destination file names
                    if self._use_gcs:
                        self._PushReportFileGcs(src_path, dest_path)
                    else:
                        self._PushReportFile(src_path, dest_path)
                    urls.append(url)

            return urls
        except IOError as e:
            logging.exception(e)<|MERGE_RESOLUTION|>--- conflicted
+++ resolved
@@ -22,11 +22,6 @@
 from vts.utils.python.common import cmd_utils
 from vts.utils.python.gcs import gcs_api_utils
 
-<<<<<<< HEAD
-PYTHON_OUTPUT_ADDITIONAL = 'additional_output_files'
-
-=======
->>>>>>> 28af69cb
 
 def NotNoneStr(item):
     '''Convert a variable to string only if it is not None'''
