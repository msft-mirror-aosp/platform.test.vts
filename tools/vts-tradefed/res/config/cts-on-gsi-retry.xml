<?xml version="1.0" encoding="utf-8"?>
<!-- Copyright (C) 2017 The Android Open Source Project

     Licensed under the Apache License, Version 2.0 (the "License");
     you may not use this file except in compliance with the License.
     You may obtain a copy of the License at

          http://www.apache.org/licenses/LICENSE-2.0

     Unless required by applicable law or agreed to in writing, software
     distributed under the License is distributed on an "AS IS" BASIS,
     WITHOUT WARRANTIES OR CONDITIONS OF ANY KIND, either express or implied.
     See the License for the specific language governing permissions and
     limitations under the License.
-->
<configuration description="Runs a retry of a previous cts-on-gsi session.">
    <include name="cts-base-common" />
    <include name="cts-on-gsi-exclude" />

    <option name="plan" value="cts-on-gsi-retry" />

<<<<<<< HEAD
  <!-- vts-base -->
  <build_provider class="com.android.compatibility.common.tradefed.build.CompatibilityBuildProvider" />
  <target_preparer class="com.android.tradefed.targetprep.VtsDeviceInfoCollector" />

  <!-- Exclude tests applicable only to instant mode -->
  <include name="cts-exclude-instant" />

  <!-- specific to retry -->
  <test class="com.android.compatibility.common.tradefed.testtype.retry.VtsRetryFactoryTest">
    <option name="primary-abi-only" value="true" />
  </test>
  <option name="plan" value="cts-on-gsi-retry" />
  <option name="test-tag" value="cts" />
=======
    <test class="com.android.compatibility.common.tradefed.testtype.retry.VtsRetryFactoryTest" />
>>>>>>> 3509af9c
</configuration><|MERGE_RESOLUTION|>--- conflicted
+++ resolved
@@ -19,21 +19,5 @@
 
     <option name="plan" value="cts-on-gsi-retry" />
 
-<<<<<<< HEAD
-  <!-- vts-base -->
-  <build_provider class="com.android.compatibility.common.tradefed.build.CompatibilityBuildProvider" />
-  <target_preparer class="com.android.tradefed.targetprep.VtsDeviceInfoCollector" />
-
-  <!-- Exclude tests applicable only to instant mode -->
-  <include name="cts-exclude-instant" />
-
-  <!-- specific to retry -->
-  <test class="com.android.compatibility.common.tradefed.testtype.retry.VtsRetryFactoryTest">
-    <option name="primary-abi-only" value="true" />
-  </test>
-  <option name="plan" value="cts-on-gsi-retry" />
-  <option name="test-tag" value="cts" />
-=======
     <test class="com.android.compatibility.common.tradefed.testtype.retry.VtsRetryFactoryTest" />
->>>>>>> 3509af9c
 </configuration>