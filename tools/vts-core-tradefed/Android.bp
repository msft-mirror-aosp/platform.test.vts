--- conflicted
+++ resolved
@@ -35,11 +35,7 @@
     wrapper: "etc/vts-tradefed",
     short_name: "VTS",
     full_name: "Vendor Test Suite",
-<<<<<<< HEAD
-    version: "14_r4",
-=======
     version: "14_r1",
->>>>>>> afb161cb
     static_libs: [
         "cts-tradefed-harness",
         "vts-core-tradefed-harness",
