--- conflicted
+++ resolved
@@ -193,12 +193,7 @@
 
         if getattr(self, keys.ConfigKeys.IKEY_BINARY_TEST_DISABLE_FRAMEWORK,
                    False):
-<<<<<<< HEAD
-            # Stop Android runtime to reduce interference.
-            logging.debug("Stops the Android framework.")
-=======
             # Disable the framework if requested.
->>>>>>> 331d2495
             self._dut.stop()
         else:
             # Enable the framework if requested.
@@ -305,15 +300,6 @@
             logging.debug("Restarts all properly configured native servers.")
             results = self._dut.setProp(self.SYSPROP_VTS_NATIVE_SERVER, "0")
 
-<<<<<<< HEAD
-        # Restart Android runtime.
-        if getattr(self, keys.ConfigKeys.IKEY_BINARY_TEST_DISABLE_FRAMEWORK,
-                   False):
-            logging.debug("Starts the Android framework.")
-            self._dut.start()
-
-=======
->>>>>>> 331d2495
         # Retrieve coverage if applicable
         if self.coverage.enabled and self.coverage.global_coverage:
             self.coverage.SetCoverageData(dut=self._dut, isGlobal=True)
