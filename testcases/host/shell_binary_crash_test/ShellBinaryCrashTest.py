#!/usr/bin/env python
#
# Copyright (C) 2016 The Android Open Source Project
#
# Licensed under the Apache License, Version 2.0 (the "License");
# you may not use this file except in compliance with the License.
# You may obtain a copy of the License at
#
#      http://www.apache.org/licenses/LICENSE-2.0
#
# Unless required by applicable law or agreed to in writing, software
# distributed under the License is distributed on an "AS IS" BASIS,
# WITHOUT WARRANTIES OR CONDITIONS OF ANY KIND, either express or implied.
# See the License for the specific language governing permissions and
# limitations under the License.
#

import logging

from vts.runners.host import asserts
from vts.runners.host import base_test
from vts.runners.host import test_runner
from vts.utils.python.controllers import android_device
from vts.runners.host import const


class ShellBinaryCrashTest(base_test.BaseTestClass):
    """A binary crash test case for the shell driver."""

    EXIT_CODE_CRASH = 133
    EXIT_CODE_SEGFAULT = 139

    def setUpClass(self):
<<<<<<< HEAD
        self.run_as_vts_self_test = False
        self.dut = self.registerController(android_device)[0]
=======
        self.dut = self.android_devices[0]
>>>>>>> ebe8fb3b

    def testCrashBinary(self):
        """Tests whether the agent survives when a called binary crashes."""
        self.dut.shell.InvokeTerminal("my_shell1")
        target = "/data/local/tmp/vts_test_binary_crash_app"
        results = self.dut.shell.my_shell1.Execute(
            ["chmod 755 %s" % target, target])
        logging.info(str(results[const.STDOUT]))
        asserts.assertEqual(len(results[const.STDOUT]), 2)
        asserts.assertEqual(results[const.STDOUT][1].strip(), "")
        # "crash_app: start" is also valid output.
        asserts.assertEqual(results[const.EXIT_CODE][1], self.EXIT_CODE_CRASH)

        self.CheckShellDriver("my_shell1")
        self.CheckShellDriver("my_shell2")

    def testSegmentFaultBinary(self):
        """Tests whether the agent survives when a binary leads to segfault."""
        self.dut.shell.InvokeTerminal("my_shell1")
        target = "/data/local/tmp/vts_test_binary_seg_fault"
        results = self.dut.shell.my_shell1.Execute(
            ["chmod 755 %s" % target, target])
        logging.info(str(results[const.STDOUT]))
        asserts.assertEqual(len(results[const.STDOUT]), 2)
        asserts.assertEqual(results[const.STDOUT][1].strip(), "")
        # TODO: currently the agent doesn't return the stdout log emitted
        # before a failure.
        asserts.assertEqual(results[const.EXIT_CODE][1],
                            self.EXIT_CODE_SEGFAULT)

        self.CheckShellDriver("my_shell1")
        self.CheckShellDriver("my_shell2")

    def CheckShellDriver(self, shell_name):
        """Checks whether the shell driver sevice is available.

        Args:
            shell_name: string, the name of a shell service to create.
        """
        self.dut.shell.InvokeTerminal(shell_name)
        results = getattr(self.dut.shell, shell_name).Execute("which ls")
        logging.info(str(results[const.STDOUT]))
        asserts.assertEqual(len(results[const.STDOUT]), 1)
        asserts.assertEqual(results[const.STDOUT][0].strip(),
                            "/system/bin/ls")
        asserts.assertEqual(results[const.EXIT_CODE][0], 0)


if __name__ == "__main__":
    test_runner.main()<|MERGE_RESOLUTION|>--- conflicted
+++ resolved
@@ -31,12 +31,8 @@
     EXIT_CODE_SEGFAULT = 139
 
     def setUpClass(self):
-<<<<<<< HEAD
         self.run_as_vts_self_test = False
-        self.dut = self.registerController(android_device)[0]
-=======
         self.dut = self.android_devices[0]
->>>>>>> ebe8fb3b
 
     def testCrashBinary(self):
         """Tests whether the agent survives when a called binary crashes."""
